//
//  Terminal.swift
//  SwiftTerm
//
//  Created by Miguel de Icaza on 3/27/19.
//  Copyright © 2019 Miguel de Icaza. All rights reserved.
//
// TODO: review every place that sets cursor to use setCursor
// TODO: audit every location to use restrictCursor

import Foundation

/**
 * The terminal delegate is a protocol that must be implemented by a class
 * that would provide a user interface for the terminal, and it is used by the
 * `Terminal` to notify of important changes on the underlying terminal
 */
public protocol TerminalDelegate {
    
    /**
     * Invoked to request that the cursor be shown
     */
    func showCursor (source: Terminal)

    /**
     * Invoked to request that the cursor be shown
     */
    func hideCursor (source: Terminal)

    /**
     * This method is invoked when the terminal needs to set the title for the window,
     * a UI toolkit would react by setting the terminal title in the window or any other
     * user visible element.
     *
     * The default implementation does nothing.
     */
    func setTerminalTitle (source: Terminal, title: String)

    /**
     * This method is invoked when the terminal needs to set the title for the minimized icon,
     * a UI toolkit would react by setting the terminal title in the icon or any other
     * user visible element
     *
     * The default implementation does nothing.
     */
    func setTerminalIconTitle (source: Terminal, title: String)

    /**
     * These are various commands that are sent by the client.  They are rare,
     * and if you do not know what to return, just return nil, the terminal
     * will return a suitable value.
     *
     * The response string needs to be suitable for the Xterm CSI Ps ; Ps ; Ps t command
     * see the WindowManipulationCommand enumeration for those that need to return values
     *
     * The default implementation does nothing.
     */
    @discardableResult
    func windowCommand (source: Terminal, command: Terminal.WindowManipulationCommand) -> [UInt8]?
    
    /**
     * This method is invoked when the terminal dimensions have changed in response
     * to an escape sequence that triggers a terminal resize, the user interface toolkit
     * should attempt to accomodate the new window size
     *
     * TODO: This is not wired up
     *
     * The default implementation does nothing.
     */
    func sizeChanged (source: Terminal)
    
    /**
     * Sends the byte data to the client connected to the terminal (in terminal emulation
     * documentation, this is the "host")
     */
    func send (source: Terminal, data: ArraySlice<UInt8>)
    
    // callbacks
    
    /// Callback - the window was scrolled, new yDisplay passed
    /// The default implementation does nothing.
    func scrolled (source: Terminal, yDisp: Int)
    
    /// Callback a newline was generated
    /// The default implementation does nothing.
    func linefeed (source: Terminal)
    
    /// This method is invoked when the buffer changes from Normal to Alternate, or Alternate to Normal
    /// The default implementation does nothing.
    func bufferActivated (source: Terminal)
    
    /// Should raise the bell
    /// The default implementation does nothing.
    func bell (source: Terminal)
    
    /**
     * This is invoked when the selection has changed, or has been turned on.   The status is
     * available in `terminal.selection.active`, and the range relative to the buffer is
     * in `terminal.selection.start` and `terminal.selection.end`
     *
     * The default implementation does nothing.
     */
    func selectionChanged (source: Terminal)
    
    /// Called when line y changes content and is not called when lines change due to scrolling.
    /// The y coordinate is from the start of the buffer not start of visible screen.
    ///
    /// This can be called multiple times for the same line and work should be coalesced.
    func lineChange(source: Terminal, y: Int)
    
    /**
     * This method should return `true` if operations that can read the buffer back should be allowed,
     * otherwise, return false.   This is useful to run some applications that attempt to checksum the
     * contents of the screen (unit tests)
     *
     * The default implementation returns `true`
     */
    func isProcessTrusted (source: Terminal) -> Bool
    
    /**
     * This method is invoked when the `mouseMode` property has changed, and gives the UI
     * a chance to update any tracking capabilities that are required in the toolkit or no longer
     * required to provide the events.
     *
     * The default implementation ignores the mouse change
     */
    func mouseModeChanged (source: Terminal)
    
    /**
     * This method is invoked when a request to change the cursor style has been issued
     * by client application.
     */
    func cursorStyleChanged (source: Terminal, newStyle: CursorStyle)
    
    /**
     * This method is invoked when the client application has issued a command to report
     * its current working directory (this is done with the OSC 7 command).   The value can be
     * read by accessing the `hostCurrentDirectory` property.
     *
     * The default implementaiton does nothing.
     */
    func hostCurrentDirectoryUpdated (source: Terminal)
    
    /**
     * This method is invoked when the client application has issued a command to report
     * its current document (this is done with the OSC 6 command).   The value can be
     * read by accessing the `hostCurrentDocument` property.
     *
     * The default implementaiton does nothing.
     */
    func hostCurrentDocumentUpdated (source: Terminal)
    
    /**
     * This method is invoked when a color in the 0..255 palette has been redefined, if the
     * front-end keeps a cache or uses indexed rendering, it should update the color
     * with the new values.   If the value of idx is nil, this means all the ansi colors changed
     */
    func colorChanged (source: Terminal, idx: Int?)
    
    /**
     * The view should try to set the foreground color to the provided color
     */
    func setForegroundColor (source: Terminal, color: Color)
    
    /**
     * The view should try to set the background color to the provided color
     */
    func setBackgroundColor (source: Terminal, color: Color)
    
    /**
     * This should return the current foreground and background colors to
     * report.
     */
    func getColors (source: Terminal) -> (foreground: Color, background: Color)
    
    /**
<<<<<<< HEAD
    * This method is invoked when the client application (iTerm2) has issued a OSC 1337.
    *
    * The default implementaiton does nothing.
    */
    func iTermContent (source: Terminal, _ content: String)
    
    /**
    * This method is invoked when the client application has issued a OSC 52
    * to put data on the clipboard.
    *
    * The default implementation does nothing.
    */
    func clipboardCopy(source: Terminal, _ content: Data)
    
    /**
     * Invoked when client application issues OSC 777 to show notification.
     *
     * The default implementation does nothing.
     */
    func notify(source: Terminal, _ title: String, _ body: String)
    
=======
     * This method is invoked when the client application (iTerm2) has issued a OSC 1337.
     *
     * The default implementaiton does nothing.
     */
    func iTermContent (source: Terminal, _ content: String)
>>>>>>> 73e87770
}

/**
 * The `Terminal` class provides the terminal emulation engine, and can be used to feed data to the
 * terminal emulator.   Typically users will intereact with a higher-level implementation that provides a
 * UI toolkit-specific rendering and connects the input to the UI toolkit.
 *
 * A front-end would draw the contents of the terminal, and take input from the user, which is in turn
 * either mapped to one of the public APIs here, or if it is user input is passed to the `feed`  methods here.
 *
 * The terminal is also connected to a backend that is conneted to the client, and data from this
 * client is fed into the emulator by calling the `sendResponse method`
 *
 * The behavior of the terminal is configured by implementing the `TerminalDelegate` protocol
 * that is provided in the constructor call.
 */
open class Terminal {
    let MINIMUM_COLS = 2
    let MINIMUM_ROWS = 1
    
    /// The current terminal columns (counting from 1)
    public private(set) var cols: Int = 80
    
    /// The current terminal rows (counting from 1)
    public private(set) var rows: Int = 25
    var tabStopWidth : Int = 8
    var options: TerminalOptions
    
    // The current buffers
    var buffers : BufferSet!
    
    // Whether the terminal is operating in application keypad mode
    var applicationKeypad : Bool = false
    
    // Whether the terminal is operating in application cursor mode
    public var applicationCursor : Bool = false
    
    // You can ignore most of the defaults set here, the function
    // reset() will do that again
    var sendFocus: Bool = false
    var cursorHidden : Bool = false
    
    /// Controls the origin mode (DECOM), when set, the screen is limited to the top and bottom margins
    var originMode: Bool = false
    
    /// Controls whether it is possible to set left and right margin modes
    var marginMode: Bool = false
    
    var insertMode: Bool = false
<<<<<<< HEAD
    
    /// Indicates that the application has toggled bracketed paste mode, which means that when content is pasted into
    /// the terminal, the content will be wrapped in "ESC [ 200 ~" to start, and "ESC [ 201 ~" to end.
    public private(set) var bracketedPasteMode: Bool = false
    
=======
    
    /// Indicates that the application has toggled bracketed paste mode, which means that when content is pasted into
    /// the terminal, the content will be wrapped in "ESC [ 200 ~" to start, and "ESC [ 201 ~" to end.
    public private(set) var bracketedPasteMode: Bool = false
    
>>>>>>> 73e87770
    var charset: [UInt8:String]? = nil
    var gcharset: Int = 0
    var wraparound: Bool = false
    var reverseWraparound: Bool = false
<<<<<<< HEAD
    var tdel: TerminalDelegate!
=======
    var tdel: TerminalDelegate
>>>>>>> 73e87770
    var curAttr: Attribute = CharData.defaultAttr
    var gLevel: UInt8 = 0
    var cursorBlink: Bool = false
    
    var allow80To132 = true
    
    var parser: EscapeSequenceParser
    
    var refreshStart = Int.max
    var refreshEnd = -1
    var scrollInvariantRefreshStart = Int.max
    var scrollInvariantRefreshEnd = -1
    var userScrolling = false
    var lineFeedMode = true
    
    // Installed colors are the 16 values that can be changed dynamically by the host
    var installedColors: [Color]
    // The blueprint for the colors, computed based on the installed colors
    var defaultAnsiColors: [Color]
    // The active set of colors (based on the blueprint)
    var ansiColors: [Color]
    
    // Control codes provides an API to send either 8bit sequences or 7bit sequences for C0 and C1 depending on the terminal state
    var cc: CC
    
    /// This variable if set, contains an URI representing the host and directory of the process running in the terminal
    /// it is often used by applciations to track the working directory.   It might be nil, or might not be correct, the
    /// contents are entirely under the control of the remote application, and require the terminal to be trusted
    /// (see the `isProcessTrusted` method in the `TerminalDelegate`).  When this is set the
    /// `hostCurrentDirectoryUpdated` method on the delegate is invoked.
    public private(set) var hostCurrentDirectory: String? = nil
    
    /// This variable if set, contains an URI representing the host and current document of the process
    /// running in the terminal.   It might be nil, or might not be correct, the
    /// contents are entirely under the control of the remote application, and require the terminal to be trusted
    /// (see the `isProcessTrusted` method in the `TerminalDelegate`).  When this is set the
    /// `hostCurrentDocumentUpdated` method on the delegate is invoked.
    public private(set) var hostCurrentDocument: String? = nil
    
    /// The current attribute used by the terminal by default
    public var currentAttribute: Attribute {
        get { return curAttr }
    }
<<<<<<< HEAD

=======
>>>>>>> 73e87770
    // The requested conformance from DECSCL command
    enum TerminalConformance {
        case vt100
        case vt200
        case vt300
        case vt400
        case vt500
    }
    
    // The mouse coordinates can be encoded in a number of ways, and obey to historical
    // upgrades to the protocol, but also attempts at fixing limitations of the different
    // encodings.
    enum MouseProtocolEncoding {
        // The default x10 mode is limited to coordinates up to 223.
        // (255-32).   The other modes solve this limitaion
        case x10
        
        // Extends the range of a coordinate to 2015 by using UTF-8 encoding of the
        // coordinate value.   This encoding is troublesome for applications that
        // do not support utf8 input.
        case utf8
        
        // The response uses CSI < ButtonValue ; Px ; Py [Mm]
        case sgr

        // Different response style, with possible ambiguities, not recommended
        case urxvt
    }
    
    // The protocol encoding for the terminal
    private var mouseProtocol: MouseProtocolEncoding = .x10

    // This is used to track if we are setting the colors, to prevent a
    // recursive invocation (nativeForegroundColor sets the terminal
    // color, which in turn broadcasts the request for a change)
    var settingFgColor = false, settingBgColor = false

    /// This tracks the current foreground color for the application.
    public var foregroundColor: Color = Color.defaultForeground {
        didSet {
            if settingFgColor {
                return
            }
            settingFgColor = true
            tdel.setForegroundColor(source: self, color: foregroundColor)
            settingFgColor = false
        }
    }
    /// This tracks the current background color for the application.
    public var backgroundColor: Color = Color.defaultBackground {
        didSet {
            if settingBgColor {
                return
            }
            settingBgColor = true
            tdel.setBackgroundColor(source: self, color: backgroundColor)
            settingBgColor = false
        }
    }
    
    ///
    /// Represents the mouse operation mode that the terminal is currently using and higher level
    /// implementations should use the functions in this enumeration to determine what events to
    /// send
    public enum MouseMode {
        /// No mouse events are reported
        case off
        
        /// X10 Compatibility mode - only sends events in button press
        case x10
        
        /// VT200, also known as Normal Tracking Mode - sends both press and release events
        case vt200
        
        /// ButtonEventTracking - In addition to sending button press and release events, it sends motion events when the button is pressed
        case buttonEventTracking
        
        /// Sends button presses, button releases, and motion events regardless of the button state
        case anyEvent
        
        // Unsupported modes:
        // - vt200Highlight, this can deadlock the terminal
        // - declocator, rarely used
        
        /// Returns true if you should send a button press event (separate from release)
        func sendButtonPress () -> Bool
        {
            self == .vt200 || self == .buttonEventTracking || self == .anyEvent
        }
        
        /// Returns true if you should send the button release event
        func sendButtonRelease () -> Bool
        {
            self != .off
        }
        
        /// Returns true if you should send a motion event when a button is pressed
        func sendButtonTracking () -> Bool
        {
            self == .buttonEventTracking || self == .anyEvent
        }
        
        /// Returns true if you should send a motion event, regardless of button state
        public func sendMotionEvent () -> Bool
        {
            self == .anyEvent
        }
        
        /// Returns true if the modifiers should be encoded
        public func sendsModifiers() -> Bool {
            self == .vt200 || self == .buttonEventTracking || self == .anyEvent
        }
    }
    
    public private(set) var mouseMode: MouseMode = .off {
        didSet {
            tdel.mouseModeChanged (source: self)
        }
    }

    // The next four variables determine whether setting/querying should be done using utf8 or latin1
    // and whether the values should be set or queried using hex digits, rather than actual byte streams
    var xtermTitleSetUtf = false
    var xtermTitleSetHex = false
    var xtermTitleQueryUtf = false
    var xtermTitleQueryHex = false
    
    var conformance: TerminalConformance = .vt500
    
    /**
     * Returns true if we should respect the left/right margins, which is based on the originMode and marginMode setting
     */
    func usingMargins() ->Bool
    {
        return originMode && marginMode
    }
    
    /// Returns the terminal dimensions 1-based values
    public func getDims () -> (cols: Int,rows: Int)
    {
        return (cols, rows)
    }
    
    public init (delegate : TerminalDelegate, options: TerminalOptions = TerminalOptions.default)
    {
        installedColors = Color.defaultInstalledColors
        defaultAnsiColors = Color.setupDefaultAnsiColors (initialColors: installedColors)
        ansiColors = defaultAnsiColors
        tdel = delegate
        self.options = options
        // This duplicates the setup above, but
        parser = EscapeSequenceParser ()
        cc = CC(send8bit: false)
        configureParser (parser)
        setup ()
    }
    
    // Terminal has retain loops that work poorly in a retain counted setting
    // and we clear these in close
    public func close() {
        tdel = nil
        buffers.close()
        parser.close()
    }
    
    /// Installs the new colors as the default colors and recomputes the
    /// current and ansi palette.   This will not change the UI layer, for that it is better
    /// to call the `installColors` method on `TerminalView`, which will
    /// both call this method, and update the display appropriately.
    ///
    /// - Parameter colors: this should be an array of 16 values that correspond to the 16 ANSI colors,
    /// if the array does not contain 16 elements, it will not do anything
    public func installPalette (colors: [Color])
    {
        if colors.count != 16 {
            return
        }
        installedColors = colors
        defaultAnsiColors = Color.setupDefaultAnsiColors (initialColors: installedColors)
        ansiColors = defaultAnsiColors
    }
    
    /**
     * Returns the active buffer (either the normal buffer or the alternative buffer)
     */
    var buffer: Buffer {
        get {
            buffers!.active
        }
    }

    /// Returns the CharData at the specified column and row from the visible portion of the buffer, these are zero-based
    ///
    /// - Parameter col: column to retrieve, starts at 0
    /// - Parameter row: row to retrieve, starts at 0
    /// - Returns: nil if the col or row are out of bounds, or the CharData contained in that cell otherwise
    ///
    public func getCharData (col: Int, row: Int) -> CharData?
    {
        if col < 0 || col >= cols {
<<<<<<< HEAD
            return nil
        }
        if let l = getLine (row: row) {
            return l [col]
        }
        return nil
    }

    /// Returns the contents of a line as a BufferLine, or nil if the requested line is out of range
=======
            return nil
        }
        if let l = getLine (row: row) {
            return l [col]
        }
        return nil
    }

    /// Returns the contents of a line as a BufferLine, or nil if the requested line is out of range
    ///
    /// The line is counted  from start of scroll back, not what the terminal has visible right now.
    /// - Parameter row: the row to retrieve, relative to the scroll buffer, not the visible display
    /// - Returns: nil if the col or row are out of bounds, or the BufferLine  otherwise
    public func getLine (row: Int) -> BufferLine? {
        if row < 0 || row >= rows {
            return nil
        }
        return buffer.lines [row + buffer.yDisp]
    }

    /// Returns the contents of a line as a BufferLine counting from the begging of the scroll buffer.
>>>>>>> 73e87770
    ///
    /// The line is counted  from start of scroll back, not what the terminal has visible right now.
    /// - Parameter row: the row to retrieve, relative to the scroll buffer, not the visible display
    /// - Returns: nil if the col or row are out of bounds, or the BufferLine  otherwise
<<<<<<< HEAD
    public func getLine (row: Int) -> BufferLine? {
        if row < 0 || row >= rows {
            return nil
        }
        return buffer.lines [row + buffer.yDisp]
=======
    public func getScrollInvariantLine (row: Int) -> BufferLine? {
        if row < buffer.linesTop || row >= buffer.lines.count + buffer.linesTop {
            return nil
        }
        return buffer.lines [row-buffer.linesTop]
>>>>>>> 73e87770
    }

    /// Returns the contents of a line as a BufferLine counting from the begging of the scroll buffer.
    ///
    /// The line is counted  from start of scroll back, not what the terminal has visible right now.
    /// - Parameter row: the row to retrieve, relative to the scroll buffer, not the visible display
    /// - Returns: nil if the col or row are out of bounds, or the BufferLine  otherwise
    public func getScrollInvariantLine (row: Int) -> BufferLine? {
        if row < buffer.linesTop || row >= buffer.lines.count + buffer.linesTop {
            return nil
        }
        return buffer.lines [row-buffer.linesTop]
    }
    
    /// Returns the character at the specified column and row, these are zero-based
    /// - Parameter col: column to retrieve, starts at 0
    /// - Parameter row: row to retrieve, starts at 0
    /// - Returns: nil if the col or row are out of bounds, or the Character contained in that cell otherwise
    
    public func getCharacter (col: Int, row: Int) -> Character?
    {
        return getCharData(col: col, row: row)?.getCharacter()
    }
    
    func setup (isReset: Bool = false)
    {
        // Sadly a duplicate of much of what lives in init() due to Swift not allowing me to
        // call this
        cols = max (options.cols, MINIMUM_COLS)
        rows = max (options.rows, MINIMUM_ROWS)
        if buffers != nil && isReset {
            buffers.resetNormal ()
            buffers.activateNormalBuffer(clearAlt: false)
        } else if buffers == nil {
            buffers = BufferSet(self)
        }
        cursorHidden = false
        
        // modes
        applicationKeypad = false
        applicationCursor = false
        originMode = false
        
        marginMode = false
        insertMode = false
        wraparound = true
        bracketedPasteMode = false
        
        // charset'
        charset = nil
        gcharset = 0
        gLevel = 0
        curAttr = CharData.defaultAttr
        
        mouseMode = .off
        
        buffer.scrollTop = 0
        buffer.scrollBottom = rows-1
        buffer.marginLeft = 0
        buffer.marginRight = cols-1
        
        cc.send8bit = false
        conformance = .vt500
        
        allow80To132 = true
        
        xtermTitleSetUtf = false
        xtermTitleQueryUtf = false
        
        xtermTitleSetHex = false
        xtermTitleQueryHex = false
        
        hyperLinkTracking = nil
        cursorBlink = false
        hostCurrentDirectory = nil
        lineFeedMode = options.convertEol
    }
    
    // DCS $ q Pt ST
    // DECRQSS (https://vt100.net/docs/vt510-rm/DECRQSS.html)
    //   Request Status String (DECRQSS), VT420 and up.
    // Response: DECRPSS (https://vt100.net/docs/vt510-rm/DECRPSS.html)
    class DECRQSS : DcsHandler {
        var data: [UInt8]
        var terminal: Terminal

        public init (terminal: Terminal)
        {
            self.terminal = terminal
            data = []
        }

        func hook (collect: cstring, parameters: [Int],  flag: UInt8)
        {
            data = []
        }
        
        func put (data : ArraySlice<UInt8>)
        {
            for x in data {
                self.data.append(x)
            }
        }
        
        func unhook ()
        {
            let newData = String (bytes: data, encoding: .ascii)
            var ok = 1 // 0 means the request is valid according to docs, but tests expect 0?
            var result: String
            switch (newData) {
            case "\"q": // DECCSA - Set Character Attribute
                result = "\"q"
            case "\"p": // DECSCL - conformance level
                result = "65;1\"p"
            case "r": // DECSTBM - the top and bottom margins
                result = "\(terminal.buffer.scrollTop + 1);\(terminal.buffer.scrollBottom + 1)r"
            case "m": // SGR - the set graphic rendition
                // TODO: report real settings instead of 0m
                result = terminal.curAttr.toSgr ()
            case "s": // DECSLRM - the current left and right margins
                result = "\(terminal.buffer.marginLeft+1);\(terminal.buffer.marginRight+1)s"
            case " q": // DECSCUSR - the set cursor style
                // TODO this should send a number for the current cursor style 2 for block, 4 for underline and 6 for bar
                let style = "2" // block
                result = "\(style) q"
            default:
                ok = 0 // this means the request is not valid, report that to the host.
                // invalid: DCS 0 $ r Pt ST (xterm)
                terminal.log ("Unknown DCS + \(newData!)")
                result = newData ?? ""

            }
            terminal.sendResponse (terminal.cc.DCS, "\(ok)$r\(result)", terminal.cc.ST)
        }
    }

    // Configures the EscapeSequenceParser
    func configureParser (_ parser: EscapeSequenceParser)
    {
        parser.csiHandlerFallback = { (pars: [Int], collect: cstring, code: UInt8) -> () in
            let ch = Character(UnicodeScalar(code))
            self.log ("Unknown CSI Code (collect=\(collect) code=\(ch) pars=\(pars))")
        }
        parser.escHandlerFallback = { (txt: cstring, flag: UInt8) in
            self.log ("Unknown ESC Code: ESC + \(Character(Unicode.Scalar (flag))) txt=\(txt)")
        }
        parser.executeHandlerFallback = {
            self.log ("Unknown EXECUTE code")
        }
        parser.oscHandlerFallback = { (code: Int) in
            self.log ("Unknown OSC code: \(code)")
        }
        parser.printHandler = handlePrint
        parser.printStateReset = printStateReset
        
        // CSI handler
        parser.csiHandlers [UInt8 (ascii: "@")] = cmdInsertChars
        parser.csiHandlers [UInt8 (ascii: "A")] = cmdCursorUp
        parser.csiHandlers [UInt8 (ascii: "B")] = cmdCursorDown
        parser.csiHandlers [UInt8 (ascii: "C")] = cmdCursorForward
        parser.csiHandlers [UInt8 (ascii: "D")] = cmdCursorBackward
        parser.csiHandlers [UInt8 (ascii: "E")] = cmdCursorNextLine
        parser.csiHandlers [UInt8 (ascii: "F")] = cmdCursorPrecedingLine
        parser.csiHandlers [UInt8 (ascii: "G")] = cmdCursorCharAbsolute
        parser.csiHandlers [UInt8 (ascii: "H")] = cmdCursorPosition
        parser.csiHandlers [UInt8 (ascii: "I")] = cmdCursorForwardTab
        parser.csiHandlers [UInt8 (ascii: "J")] = cmdEraseInDisplay
        parser.csiHandlers [UInt8 (ascii: "K")] = cmdEraseInLine
        parser.csiHandlers [UInt8 (ascii: "L")] = cmdInsertLines
        parser.csiHandlers [UInt8 (ascii: "M")] = cmdDeleteLines
        parser.csiHandlers [UInt8 (ascii: "P")] = cmdDeleteChars
        parser.csiHandlers [UInt8 (ascii: "S")] = cmdScrollUp
        parser.csiHandlers [UInt8 (ascii: "T")] = csiT
        parser.csiHandlers [UInt8 (ascii: "X")] = cmdEraseChars
        parser.csiHandlers [UInt8 (ascii: "Z")] = cmdCursorBackwardTab
        parser.csiHandlers [UInt8 (ascii: "`")] = cmdCharPosAbsolute
        parser.csiHandlers [UInt8 (ascii: "a")] = cmdHPositionRelative
        parser.csiHandlers [UInt8 (ascii: "b")] = cmdRepeatPrecedingCharacter
        parser.csiHandlers [UInt8 (ascii: "c")] = cmdSendDeviceAttributes
        parser.csiHandlers [UInt8 (ascii: "d")] = cmdLinePosAbsolute
        parser.csiHandlers [UInt8 (ascii: "e")] = cmdVPositionRelative
        parser.csiHandlers [UInt8 (ascii: "f")] = cmdHVPosition
        parser.csiHandlers [UInt8 (ascii: "g")] = cmdTabClear
        parser.csiHandlers [UInt8 (ascii: "h")] = cmdSetMode
        parser.csiHandlers [UInt8 (ascii: "l")] = cmdResetMode
        parser.csiHandlers [UInt8 (ascii: "m")] = cmdCharAttributes
        parser.csiHandlers [UInt8 (ascii: "n")] = cmdDeviceStatus
        parser.csiHandlers [UInt8 (ascii: "p")] = csiPHandler
        parser.csiHandlers [UInt8 (ascii: "q")] = cmdSetCursorStyle
        parser.csiHandlers [UInt8 (ascii: "r")] = cmdSetScrollRegion
        parser.csiHandlers [UInt8 (ascii: "s")] = { args, cstring in
            // "CSI s" is overloaded, can mean save cursor, but also set the margins with DECSLRM
            if self.marginMode {
                self.cmdSetMargins (args, cstring)
            } else {
                self.cmdSaveCursor (args, cstring)
            }
        }
        parser.csiHandlers [UInt8 (ascii: "t")] = csit
        parser.csiHandlers [UInt8 (ascii: "u")] = cmdRestoreCursor
        parser.csiHandlers [UInt8 (ascii: "v")] = csiCopyRectangularArea
        parser.csiHandlers [UInt8 (ascii: "x")] = csiX                    /* x DECFRA - could be overloaded */
        parser.csiHandlers [UInt8 (ascii: "y")] = cmdDECRQCRA             /* y - Checksum Region */
        parser.csiHandlers [UInt8 (ascii: "z")] = csiZ /* DECERA */
        parser.csiHandlers [UInt8 (ascii: "{")] = csiOpenBrace
        parser.csiHandlers [UInt8 (ascii: "}")] = csiCloseBrace
        parser.csiHandlers [UInt8 (ascii: "~")] = cmdDeleteColumns

        parser.executeHandlers [7]  = { self.tdel.bell (source: self) }
        parser.executeHandlers [10] = cmdLineFeed
        parser.executeHandlers [11] = cmdLineFeedBasic   // VT Vertical Tab - ignores auto-new-line behavior in ConvertEOL
        parser.executeHandlers [12] = cmdLineFeedBasic
        parser.executeHandlers [13] = cmdCarriageReturn
        parser.executeHandlers [8]  = cmdBackspace
        parser.executeHandlers [9]  = cmdTab
        parser.executeHandlers [14] = cmdShiftOut
        parser.executeHandlers [15] = cmdShiftIn
        
        parser.executeHandlers [0x84] = cmdIndex
        parser.executeHandlers [0x85] = cmdNextLine
        parser.executeHandlers [0x88] = cmdTabSet

        //
        // OSC handler
        //
        //   0 - icon name + title
        parser.oscHandlers [0] = { data in self.setTitle(text: String (bytes: data, encoding: .utf8) ?? "")}
        //   1 - icon name
        parser.oscHandlers [1] = { data in self.setIconTitle(text: String (bytes: data, encoding: .utf8) ?? "") }
        //   2 - title
        parser.oscHandlers [2] = { data in self.setTitle(text: String (bytes: data, encoding: .utf8) ?? "")}
        //   3 - set property X in the form "prop=value"
        //   4 - Change Color Number()
        parser.oscHandlers [4] = oscChangeOrQueryColorIndex
        
        //   5 - Change Special Color Number
        //   6 - Enable/disable Special Color Number c

        //   6 - current document:
        parser.oscHandlers [6] = oscSetCurrentDocument

        //   7 - current directory? (not in xterm spec, see https://gitlab.com/gnachman/iterm2/issues/3939)
        parser.oscHandlers [7] = oscSetCurrentDirectory
        
        parser.oscHandlers [8] = oscHyperlink
        //  10 - Change VT100 text foreground color to Pt.
        parser.oscHandlers [10] = oscSetTextForeground
        //  11 - Change VT100 text background color to Pt.
        parser.oscHandlers [11] = oscSetTextBackground
        //  12 - Change text cursor color to Pt.
        //  13 - Change mouse foreground color to Pt.
        //  14 - Change mouse background color to Pt.
        //  15 - Change Tektronix foreground color to Pt.
        //  16 - Change Tektronix background color to Pt.
        //  17 - Change highlight background color to Pt.
        //  18 - Change Tektronix cursor color to Pt.
        //  19 - Change highlight foreground color to Pt.
        //  46 - Change Log File to Pt.
        //  50 - Set Font to Pt.
        //  51 - reserved for Emacs shell.
        //  52 - Clipboard operations
        parser.oscHandlers [52] = oscClipboard
        // 104 ; c - Reset Color Number c.
        parser.oscHandlers [104] = oscResetColor
        
        // 105 ; c - Reset Special Color Number c.
        // 106 ; c; f - Enable/disable Special Color Number c.
        // 110 - Reset VT100 text foreground color.
        // 111 - Reset VT100 text background color.
        // 112 - Reset text cursor color.
        // 113 - Reset mouse foreground color.
        // 114 - Reset mouse background color.
        // 115 - Reset Tektronix foreground color.
        // 116 - Reset Tektronix background color.
        
<<<<<<< HEAD
        parser.oscHandlers [777] = oscNotification
=======
>>>>>>> 73e87770
        parser.oscHandlers [1337] = osciTerm2

        //
        // ESC handlers
        //
        parser.setEscHandler("6", { collect, flags in self.columnIndex (back: true) })
        parser.setEscHandler ("7",  { collect, flag in self.cmdSaveCursor ([], []) })
        parser.setEscHandler ("8",  { collect, flag in self.cmdRestoreCursor ([], []) })
        parser.setEscHandler ("9",  { collect, flag in self.columnIndex(back: false) })
        parser.setEscHandler ("D",  { collect, flag in self.cmdIndex() })
        parser.setEscHandler ("E",  { collect, flag in self.cmdNextLine () })
        parser.setEscHandler ("H",  { collect, flag in self.cmdTabSet ()})
        parser.setEscHandler ("M",  { collect, flag in self.reverseIndex() })
        parser.setEscHandler ("=",  { collect, flags in self.cmdKeypadApplicationMode ()})
        parser.setEscHandler (">",  { collect, flags in self.cmdKeypadNumericMode ()})
        parser.setEscHandler ("c",  { collect, flags in self.cmdReset () })
        parser.setEscHandler ("n",  { collect, flag in self.setgLevel (2) })
        parser.setEscHandler ("o",  { collect, flag in self.setgLevel (3) })
        parser.setEscHandler ("|",  { collect, flag in self.setgLevel (3) })
        parser.setEscHandler ("}",  { collect, flag in self.setgLevel (2) })
        parser.setEscHandler ("~",  { collect, flag in self.setgLevel (1) })
        parser.setEscHandler ("%@", { collect, flag in self.cmdSelectDefaultCharset () })
        parser.setEscHandler ("%G", { collect, flag in self.cmdSelectDefaultCharset () })
        parser.setEscHandler ("#8", { collect, flag in self.cmdScreenAlignmentPattern () })
        parser.setEscHandler (" G") { collect, flags in self.cmdSet8BitControls () }
        parser.setEscHandler (" F") { collect, flags in self.cmdSet7BitControls () }
        for bflag in CharSets.all.keys {
            let flag = String (UnicodeScalar (bflag))
            
            parser.setEscHandler ("(" + flag, { code, f in self.selectCharset ([UInt8 (ascii: "(")] + [f]) })
            parser.setEscHandler (")" + flag, { code, f in self.selectCharset ([UInt8 (ascii: ")")] + [f]) })
            parser.setEscHandler ("*" + flag, { code, f in self.selectCharset ([UInt8 (ascii: "*")] + [f]) })
            parser.setEscHandler ("+" + flag, { code, f in self.selectCharset ([UInt8 (ascii: "+")] + [f]) })
            parser.setEscHandler ("-" + flag, { code, f in self.selectCharset ([UInt8 (ascii: "-")] + [f]) })
            parser.setEscHandler ("." + flag, { code, f in self.selectCharset ([UInt8 (ascii: ".")] + [f]) })
            parser.setEscHandler ("/" + flag, { code, f in self.selectCharset ([UInt8 (ascii: "/")] + [f]) })
        }

        // Error handler
        parser.errorHandler = { state in
            self.log ("Parsing error, state: \(state)")
            return state
        }

        // DCS Handler
        parser.setDcsHandler ("$q", DECRQSS (terminal: self))
        parser.setDcsHandler ("q", SixelDcsHandler (terminal: self))
        parser.dscHandlerFallback = { code, parameters in
        }
    }
    
    func cmdSet8BitControls ()
    {
        cc.send8bit = true
    }

    func cmdSet7BitControls ()
    {
        cc.send8bit = false
    }

    func emitScroll (_ x: Int)
    {
        // In the original code, it is mediocre accessibility, so likely will remove this
    }
    
    func emitChar (_ ch: Character)
    {
        // In the original code, it is mediocre accessibility, so likely will remove this
    }

    public var anyImages = false
    func image (_ image: ImageCell) {
        guard let token = TinyAtom.lookup (value: image) else {
            return
        }
        
        // insert image into buffer
<<<<<<< HEAD
        let width = image.width ?? 1
        let size = Int8(width < 127 ? width : 127)
=======
        let size = Int8(image.width ?? 1)
>>>>>>> 73e87770
        var charData = CharData(attribute: Attribute.empty, char: " ", size: size)
        charData.setPayload(atom: token)
        insertCharacter(charData)
        updateRange (buffer.y)
        
        if var _ = image.height {
            // TODO: tracked in https://github.com/migueldeicaza/SwiftTerm/issues/141
            // we should perhaps insert lines to match full height but this doesn't match iterm behaviour
            //while height > 1 {
                cmdLineFeed()
                updateRange (buffer.y)
            //    height -= 1
            //}
        }
        
        anyImages = true
    }
    
    //
    // Because data might not be complete, we need to put back data that we read to process on
    // a future read.  To prepare for reading, on every call to parse, the prepare method is
    // given the new ArraySlice to read from.
    //
    // the `hasNext` describes whether there is more data left on the buffer, and `bytesLeft`
    // returnes the number of bytes left.   The `getNext` method fetches either the next
    // value from the putback buffer, or when it is empty, it returns it from the buffer that
    // was passed during prepare.
    //
    // Additionally, the terminal parser needs to reset the parser state on demand, and
    // that is surfaced via reset
    //
    struct ReadingBuffer {
        var putbackBuffer: [UInt8] = []
        var rest:ArraySlice<UInt8> = [][...]
        var idx = 0
        var count:Int = 0
        
        // Invoke this method at the beginning of parse
        mutating func prepare (_ data: ArraySlice<UInt8>)
        {
            assert (rest.count == 0)
            rest = data
            count = putbackBuffer.count + data.count
            idx = 0
        }
        
        func hasNext () -> Bool {
            idx < count
        }
        
        func bytesLeft () -> Int
        {
            count-idx
        }
        
        mutating func getNext () -> UInt8
        {
            if idx < putbackBuffer.count {
                let v = putbackBuffer [idx]
                idx += 1
                return v
            }
            let v = rest [idx-putbackBuffer.count+rest.startIndex]
            idx += 1
            return v
        }
        
        // Puts back the code, and everything that was pending
        mutating func putback (_ code: UInt8)
        {
            var newPutback: [UInt8] = [code]
            let left = bytesLeft()
            for _ in 0..<left {
                newPutback.append (getNext ())
            }
            putbackBuffer = newPutback
            rest = [][...]
        }
        
        mutating func done  ()
        {
            if idx < putbackBuffer.count {
                putbackBuffer.removeFirst(idx)
            } else {
                putbackBuffer = []
            }
            rest = [][...]
        }
        
        mutating func reset ()
        {
            putbackBuffer = []
            idx = 0
        }
    }
    
    var readingBuffer = ReadingBuffer ()
    
    func printStateReset ()
    {
        readingBuffer.reset ()
    }
    
    // This variable holds the last location that we poked a Character on.   This is required
    // because combining unicode characters come after the character, so we need to poke back
    // at this location.   We track the buffer (so we can distinguish Alt/Normal), the buffer line
    // that we fetched, and the column.
    var lastBufferStorage: (buffer: Buffer, y: Int, x: Int, cols: Int, rows: Int)? = nil
    
    var lastBufferCol: Int = 0
    
    func handlePrint (_ data: ArraySlice<UInt8>)
    {
        let buffer = self.buffer
        readingBuffer.prepare(data)

#if xxx_DEBUG
        var nullTerminated = [UInt8](data)
        nullTerminated.append(0)
        print("handlePrint y+yDisp=\(buffer.y + buffer.yDisp): \(String(cString: nullTerminated))")
#endif
        let startY = buffer.y
        updateRange (buffer.y)
        while readingBuffer.hasNext() {
            var ch: Character = " "
            var chWidth: Int = 0
            let code = readingBuffer.getNext()
            
            let n = UnicodeUtil.expectedSizeFromFirstByte(code)

            if n == -1 || n == 1 {
                // n == -1 means an Invalid UTF-8 sequence, client sent us some junk, happens if we run
                // with the wrong locale set for example if LANG=en, still we handle it here

                // get charset replacement character
                // charset are only defined for ASCII, therefore we only
                // search for an replacement char if code < 127
                var chSet = false
                if code < 127 && charset != nil {
                    
                    // Notice that the charset mapping can contain the dutch unicode sequence for "ij",
                    // so it is not a simple byte, it is a Character
                    if let str = charset! [UInt8 (code)] {
                        ch = str.first!
                        
                        // Every single mapping in the charset only takes one slot
                        chWidth = 1
                        chSet = true
                    }
                }
                
                if chSet == false {
                    let rune = UnicodeScalar (code)
                    chWidth = UnicodeUtil.columnWidth(rune: rune)
                    ch = Character (rune)
                }
            } else if readingBuffer.bytesLeft() >= (n-1) {
                var x : [UInt8] = [code]
                for _ in 1..<n {
                    x.append (readingBuffer.getNext())
                }
                x.append(0)
                x.withUnsafeBytes { ptr in
                    let unsafeBound = ptr.bindMemory(to: UInt8.self)
                    let unsafePointer = unsafeBound.baseAddress!
                    
                    let s = String (cString: unsafePointer)
                    ch = s.first ?? Character (" ")

                    // Now the challenge is that we have a character, not a rune, and we want to compute
                    // the width of it.
                    if ch.unicodeScalars.count == 1 {
                        chWidth = UnicodeUtil.columnWidth(rune: ch.unicodeScalars.first!)
                    } else {
                        chWidth = 0
                        for scalar in ch.unicodeScalars {
                            chWidth = max (chWidth, UnicodeUtil.columnWidth(rune: scalar))
                        }
                    }
                }
            } else {
                readingBuffer.putback (code)
                return
            }

            if let firstScalar = ch.unicodeScalars.first {
                // If this is a Unicode combining character
                if firstScalar.properties.canonicalCombiningClass != .notReordered {
                    // Determine if the last time we poked at a character is still valid
                    if let last = lastBufferStorage {
                        if last.buffer === buffers.active && last.cols == cols && last.rows == rows {
                            
                            // Fetch the old character, and attempt to combine it:
                            let existingLine = buffer.lines [last.y]
                            let lastx = last.x >= cols ? cols-1 : last.x
                            var cd = existingLine [lastx]
                            
                            // Attemp the combination
                            let newStr = String ([cd.getCharacter (), ch])
                            
                            // If the resulting string is 1 grapheme cluster, then it combined properly
                            if newStr.count == 1 {
                                if let newCh = newStr.first {
                                    cd.setValue(char: newCh, size: Int32 (cd.width))
                                    existingLine [lastx] = cd
                                    updateRange (last.y)
                                    continue
                                }
                            }
                        }
                    }
                }
            }
            // The accessibility stack might not need this
            //let screenReaderMode = options.screenReaderMode
            //if screenReaderMode {
            //    emitChar (ch)
            //}
            let charData = CharData (attribute: curAttr, char: ch, size: Int8 (chWidth))
            insertCharacter (charData)
        }
        updateRange (buffer.y)
        informLineChangeInterval(startY, buffer.y)
        readingBuffer.done ()
    }
    
    // Inserts the specified character with the computed width into the next cell, following
    // the rules for wrapping around, scrolling and overflow expected in the terminal.
    func insertCharacter (_ charData: CharData)
    {
        let buffer = self.buffer
        var chWidth = Int (charData.width)
#if xxx_DEBUG
        print("insertCharacter y = \(buffer.y): \(charData.getCharacter())")
        if chWidth > 1 || charData.getCharacter() == "x" {
            print("\(charData).width = \(chWidth)")
        }
#endif
        var bufferRow = buffer.lines [buffer.y + buffer.yBase]

        let right = marginMode ? buffer.marginRight : cols - 1
        // goto next line if ch would overflow
        // TODO: needs a global min terminal width of 2
        // FIXME: additionally ensure chWidth fits into a line
        //   -->  maybe forbid cols<xy at higher level as it would
        //        introduce a bad runtime penalty here
        if buffer.x + chWidth - 1 > right {
            // autowrap - DECAWM
            // automatically wraps to the beginning of the next line
            if wraparound {
                buffer.x = marginMode ? buffer.marginLeft : 0

                if buffer.y >= buffer.scrollBottom {
                    scroll (isWrapped: true)
                } else {
                    // The line already exists (eg. the initial viewport), mark it as a
                    // wrapped line
#if DEBUG
                    print("wrapped from line \(buffer.y + buffer.yBase): \(buffer.lines[buffer.y + buffer.yBase].translateToString())")
#endif
                    buffer.y += 1
                    buffer.lines [buffer.y + buffer.yBase].isWrapped = true
                }
                // row changed, get it again
                bufferRow = buffer.lines [buffer.y + buffer.yBase]
            } else {
                if (chWidth == 2) {
                    // FIXME: check for xterm behavior
                    // What to do here? We got a wide char that does not fit into last cell
                    return
                }
                // FIXME: Do we have to set buffer.x to cols - 1, if not wrapping?
                buffer.x = right
            }
        }

        var empty = CharData.Null
        empty.attribute = curAttr
        // insert mode: move characters to right
        if insertMode {
            // right shift cells according to the width
            bufferRow.insertCells (pos: buffer.x, n: chWidth, rightMargin: marginMode ? buffer.marginRight : cols-1, fillData: empty)
            // test last cell - since the last cell has only room for
            // a halfwidth char any fullwidth shifted there is lost
            // and will be set to eraseChar
            let lastCell = bufferRow [cols - 1]
            if lastCell.width == 2 {
                bufferRow [cols - 1] = empty
            }
        }

        // write current char to buffer and advance cursor
        lastBufferStorage = (buffer, buffer.y + buffer.yBase, buffer.x, cols, rows)
        if buffer.x >= cols {
            buffer.x = cols-1
        }
        bufferRow [buffer.x] = charData
        buffer.x += 1

        // fullwidth char - also set next cell to placeholder stub and advance cursor
        // for graphemes bigger than fullwidth we can simply loop to zero
        // we already made sure above, that buffer.x + chWidth will not overflow right
        if chWidth > 0 {
            chWidth -= 1
            while chWidth != 0 && buffer.x < buffer.cols {
                bufferRow [buffer.x] = empty
                buffer.x += 1
                chWidth -= 1
            }
        }
    }

    func cmdLineFeed ()
    {
        cmdLineFeedBasic ()
    }
    
    func cmdLineFeedBasic ()
    {
        let buffer = self.buffer
        let by = buffer.y
        
        let canScroll = buffer.x >= buffer.marginLeft && buffer.x <= buffer.marginRight
        
        if by == buffer.scrollBottom {
            if canScroll {
                scroll(isWrapped: false)
            }
        } else if by == rows - 1 {
        } else {
                buffer.y = by + 1
        }
        
        // If the end of the line is hit, prevent this action from wrapping around to the next line.
        if buffer.x >= cols {
            buffer.x -= 1
        }
        
        // This event is emitted whenever the terminal outputs a LF or NL.
        emitLineFeed()
        if lineFeedMode {
            buffer.x = usingMargins() ? buffer.marginLeft : 0
        }
    }
    
    //
    // Backspace handler (Control-h)
    //
    func cmdBackspace () {
#if xxx_DEBUG
        print("cmdBackspace")
#endif
        let buffer = self.buffer
        restrictCursor(!reverseWraparound)
        
        let left = marginMode ? buffer.marginLeft : 0
        let right = marginMode ? buffer.marginRight : buffer.cols-1

        if buffer.x > left {
            buffer.x -= 1
        } else if reverseWraparound {
            if buffer.x <= left {
                if buffer.y > buffer.scrollTop && buffer.y <= buffer.scrollBottom && (buffer.lines [buffer.y + buffer.yBase].isWrapped || marginMode) {
                    if !marginMode {
                        buffer.lines [buffer.y + buffer.yBase].isWrapped = false
                    }
                    
                    buffer.y -= 1
                    buffer.x = right
                // TODO: find actual last cell based on width used
                } else if buffer.y == buffer.scrollTop {
                    buffer.x = right
                    buffer.y = buffer.scrollBottom
                } else if buffer.y > 0 {
                    buffer.x = right
                    buffer.y -= 1
                }
            }
        } else {
            if buffer.x < left && buffer.x > 0 {
                // This compensates for the scenario where backspace is supposed to move one step
                // backwards if the "x" position is behind the left margin.
                // Test BS_MovesLeftWhenLeftOfLeftMargin
                buffer.x -= 1
            } else if buffer.x > left {
                // If we have not reached the limit, we can go back, otherwise stop at the margin
                // Test BS_StopsAtLeftMargin
                buffer.x -= 1
            
            }
        }
    }
    
    func cmdCarriageReturn ()
    {
        let buffer = self.buffer
        if marginMode {
            if buffer.x < buffer.marginLeft {
                buffer.x = 0
            } else {
                buffer.x = buffer.marginLeft
            }
        } else {
            buffer.x = 0
        }
    }
    
    //
    // Horizontal tab (control-i)
    //
    func cmdTab ()
    {
        buffer.x = buffer.nextTabStop ()
    }

    // SO
    // ShiftOut (Control-N) Switch to alternate character set.  This invokes the G1 character set
    func cmdShiftOut ()
    {
        setgLevel (1)
    }
    
    // SI
    // ShiftIn (Control-O) Switch to standard character set.  This invokes the G0 character set
    func cmdShiftIn ()
    {
        setgLevel(0)
    }
    
    // Operating System Commands (OSC)
    
    func resetAllColors ()
    {
        ansiColors = defaultAnsiColors
        tdel.colorChanged (source: self, idx: nil)
    }
    
    func resetColor (_ number: Int)
    {
        if number > 255 {
            return
        }
        ansiColors [number] = defaultAnsiColors [number]
        tdel.colorChanged(source: self, idx: number)
    }
    
    func oscResetColor (_ data: ArraySlice<UInt8>)
    {
        if data == [] {
            resetAllColors()
        } else {
            if let param = String (bytes: data, encoding: .ascii) {
                let colors = param.split(separator: ";")
                for color in colors {
                    resetColor (Int (color) ?? 0)
                }
            }
        }
    }
    
    // Implements OSC 7 ; URL which records the current working directory
    func oscSetCurrentDirectory (_ data: ArraySlice<UInt8>)
    {
        if !tdel.isProcessTrusted(source: self) {
            return
        }
        var s = String (bytes:data, encoding: .utf8)
        if s == nil {
            s = String (bytes:data, encoding: .ascii)
        }
        if let txt = s {
            hostCurrentDirectory = txt
            tdel.hostCurrentDirectoryUpdated (source: self)
        }
    }
    
    // Implements OSC 6 ; URL which records the current document
    func oscSetCurrentDocument (_ data: ArraySlice<UInt8>)
    {
        if !tdel.isProcessTrusted(source: self) {
            return
        }
        var s = String (bytes:data, encoding: .utf8)
        if s == nil {
            s = String (bytes:data, encoding: .ascii)
        }
        if let txt = s {
            hostCurrentDocument = txt
            tdel.hostCurrentDocumentUpdated (source: self)
        }
    }

    var hyperLinkTracking: (start: Position, payload: String)? = nil
    
    func oscHyperlink (_ data: ArraySlice<UInt8>)
    {
        let buffer = self.buffer
        if data.count == 1 && data [data.startIndex] == UInt8 (ascii: ";") {
            // We only had the terminator, so we can close ";"
            if let hlt = hyperLinkTracking {
                let str = hlt.payload
                if let urlToken = TinyAtom.lookup (value: str) {
                    //print ("Setting the text from \(hlt.start) to \(buffer.x) on line \(buffer.y+buffer.yBase) to \(str)")
                    
                    // Between the time the flag was set, and now `y` might have changed negatively,
                    // in that case, we do not flag any sequence as a hyperlink
                    if hlt.start.row <= buffer.y+buffer.yBase {
                        for y in hlt.start.row...(buffer.y+buffer.yBase) {
                            let line = buffer.lines [y]
                            let startCol = y == hlt.start.row ? min (hlt.start.col, cols-1) : 0
                            let endCol = y == buffer.y ? min (buffer.x, cols-1) : (marginMode ? buffer.marginRight : cols-1)
                            if endCol > startCol {
                                for x in startCol...endCol {
                                    var cd = line [x]
                                    cd.setPayload(atom: urlToken)
                                    line [x] = cd
                                }
                            }
                        }
                    }
                }
            }
            hyperLinkTracking = nil
        } else {
            hyperLinkTracking = (start: Position(col: buffer.x, row: buffer.y+buffer.yBase), payload: String (bytes:data, encoding: .ascii) ?? "")
        }
    }
    
<<<<<<< HEAD
    // Copy to clipboard with sequence on the form:
    //    ESC ] 52 ; c ; [base64 data] \a
    // where c is for copy and the only thing supported.
    func oscClipboard(_ data: ArraySlice<UInt8>) {
        // we require data to start with c; followed by base64 content
        guard data.count >= 2,
              data[data.startIndex] == UInt8(ascii: "c"),
              data[data.startIndex+1] == UInt8(ascii: ";") else {
            return
        }
        
        let base64 = Data(data[(data.startIndex+2)...])
        guard let content = Data(base64Encoded: base64) else {
            return
        }
        
        tdel.clipboardCopy(source: self, content)
    }
    
    // Notifications:
    //    ESC ] 777 ; notify ; [title] ; [body] \a
    func oscNotification(_ data: ArraySlice<UInt8>) {
        guard let text = String(bytes: data, encoding: .utf8) else {
            return
        }
        
        let parts = text.components(separatedBy: ";")
        guard parts.count >= 3,
              parts[0] == "notify" else {
            return
        }
        
        let title = parts[1]
        let body = parts[2...].joined(separator: ";")
        tdel.notify(source: self, title, body)
    }
    
=======
>>>>>>> 73e87770
    // OSC 1337 is used by iTerm2 for imgcat and other things:
    //  https://iterm2.com/documentation-images.html
    func osciTerm2 (_ data: ArraySlice<UInt8>) {
        guard let content = String(bytes: data, encoding: .utf8) else {
            return
        }
        
        tdel.iTermContent(source: self, content)
    }
    
    // OSC 4
    func oscChangeOrQueryColorIndex (_ data: ArraySlice<UInt8>)
    {
        var parsePos = data.startIndex
        while parsePos <= data.endIndex {
            guard let p = data [parsePos...].firstIndex(of: UInt8 (ascii: ";")) else {
                return
            }
            let color = EscapeSequenceParser.parseInt(data [parsePos..<p])
            guard color < 256 else {
                return
            }
        
            // If the request is a query, reply with the current color definition
            if p+1 < data.endIndex && data [p+1] == UInt8 (ascii: "?") {
                sendResponse (cc.OSC, "4;\(color);\(ansiColors [color].formatAsXcolor())", cc.ST)
                parsePos = p+2
                if parsePos < data.endIndex && data [parsePos] == UInt8(ascii: ";"){
                    parsePos += 1
                }
                continue
            }
    
            //let str = String (bytes:data, encoding: .ascii) ?? ""
            //print ("Parsing color definition \(str)")

            parsePos = p + 1
        
            let end = data [parsePos...].firstIndex(of: UInt8(ascii: ";")) ?? data.endIndex
            
            if let newColor = Color.parseColor (data [parsePos..<end]) {
                ansiColors [color] = newColor
                tdel.colorChanged (source: self, idx: color)
            }
            parsePos = end+1
        }
        
        //log ("Attempt to set the text Foreground color \(str)")
    }
    
    func oscSetTextForeground (_ data: ArraySlice<UInt8>)
    {
        if let foreground = Color.parseColor(data) {
            foregroundColor = foreground
            tdel.setForegroundColor(source: self, color: foreground)
        }
    }

    func oscSetTextBackground (_ data: ArraySlice<UInt8>)
    {
        if let background = Color.parseColor(data) {
            backgroundColor = background
            tdel.setBackgroundColor(source: self, color: background)
        }
    }

    //
    // ESC E
    // C1.NEL
    //   DEC mnemonic: NEL (https://vt100.net/docs/vt510-rm/NEL)
    //   Moves cursor to first position on next line.
    //
    func cmdNextLine ()
    {
        buffer.x = usingMargins () ? buffer.marginLeft : 0
        cmdIndex ()
    }

    /**
     * ESC H
     * C1.HTS
     *   DEC mnemonic: HTS (https://vt100.net/docs/vt510-rm/HTS.html)
     *   Sets a horizontal tab stop at the column position indicated by
     *   the value of the active column when the terminal receives an HTS.
     *
     * @vt: #Y   C1    HTS   "Horizontal Tabulation Set" "\x88"    "Places a tab stop at the current cursor position."
     * @vt: #Y   ESC   HTS   "Horizontal Tabulation Set" "ESC H"   "Places a tab stop at the current cursor position."
     */
    func cmdTabSet ()
    {
        buffer.tabSet (pos: buffer.x)
    }
    
    //
    // CSI Ps @
    // Insert Ps (Blank) Character(s) (default = 1) (ICH).
    //
    func cmdInsertChars (_ pars: [Int], _ collect: cstring)
    {
        // Do nothing if we are outside the margin
        if marginMode && (buffer.x < buffer.marginLeft || buffer.x > buffer.marginRight) {
            return
        }
        let cd = CharData (attribute: eraseAttr ())
        let buffer = self.buffer
        
        buffer.lines [buffer.y + buffer.yBase].insertCells (pos: buffer.x, n: pars.count > 0 ? max (pars [0], 1) : 1, rightMargin: marginMode ? buffer.marginRight : cols-1, fillData: cd)

        updateRange (buffer.y)
    }
    
    //
    // CSI Ps A
    // Cursor Up Ps Times (default = 1) (CUU).
    //
    func cmdCursorUp (_ pars: [Int], _ collect: cstring)
    {
        let param = max (pars.count > 0 ? pars [0] : 1, 1)
        let buffer = self.buffer
        var top = buffer.scrollTop
        
        if buffer.y < top {
            top = 0
        }
        if (buffer.y - param < top) {
            buffer.y = top
        } else {
            buffer.y -= param
        }
    }
    
    //
    // CSI Ps B
    // Cursor Down Ps Times (default = 1) (CUD).
    //
    func cmdCursorDown (_ pars: [Int], _ collect: cstring)
    {
        let buffer = self.buffer
        let param = max (pars.count > 0 ? pars [0] : 1, 1)
        
        var bottom = buffer.scrollBottom
        // When the cursor starts below the scroll region, CUD moves it down to the
        // bottom of the screen.
        if buffer.y > bottom {
            bottom = buffer.rows-1
        }
        let newY = buffer.y + param

        if newY >= bottom {
                buffer.y = bottom
        } else {
                buffer.y = newY
        }
        // If the end of the line is hit, prevent this action from wrapping around to the next line.
        if buffer.x >= cols {
                buffer.x -= 1
        }
    }
    
    //
    // CSI Ps B
    // Cursor Forward Ps Times (default = 1) (CUF).
    //
    func cmdCursorForward (_ pars: [Int], _ collect: cstring)
    {
        cursorForward(count: pars.count > 0 ? pars [0] : 1)
    }
    
    func cursorForward (count: Int)
    {
        var right = marginMode ? buffer.marginRight : cols-1
        
        // When the cursor starts after the right margin, CUF moves to the full width
        if buffer.x > right {
            right = buffer.cols - 1
        }
        buffer.x += (max (count, 1))
        if buffer.x > right {
            buffer.x = right
        }
    }

    //
    // CSI Ps D
    // Cursor Backward Ps Times (default = 1) (CUB).
    //
    func cmdCursorBackward (_ pars: [Int], _ collect: cstring)
    {
        cursorBackward(count: pars.count > 0 ? pars [0] : 1)
    }
    
    func cursorBackward (count: Int)
    {
        let buffer = self.buffer
        
        // What is our left margin - depending on the settings.
        var left = marginMode ? buffer.marginLeft : 0
        
        // If the cursor is positioned before the margin, we can go backwards to the first column
        if buffer.x < left {
            left = 0
        }
        let newX = buffer.x - max (1, count)
        if newX < left {
            buffer.x = left
        } else {
            buffer.x = newX
        }
    }

    //
    // CSI Ps I
    //   Cursor Forward Tabulation Ps tab stops (default = 1) (CHT).
    //
    func cmdCursorForwardTab (_ pars: [Int], _ collect: cstring)
    {
        let param = min (cols-1, max (pars.count > 0 ? pars [0] : 1, 1))
        for _ in 0..<param {
            buffer.x = buffer.nextTabStop ()
        }
    }
    
    /**
     * Restrict cursor to viewport size / scroll margin (origin mode)
     * - Parameter limitCols: by default it is true, but the reverseWraparound mechanism in Backspace needs `x` to go beyond.
     */
    func restrictCursor(_ limitCols: Bool = true)
    {
        buffer.x = min (cols - (limitCols ? 1 : 0), max (0, buffer.x))
        buffer.y = originMode
            ? min (buffer.scrollBottom, max (buffer.scrollTop, buffer.y))
            : min (rows - 1, max (0, buffer.y))
        
        updateRange(buffer.y)
    }

    //
    // CSI Ps ; Ps H
    // Cursor Position [row;column] (default = [1,1]) (CUP).
    //
    func cmdCursorPosition (_ pars: [Int], _ collect: cstring)
    {
        setCursor (col: pars.count >= 2 ? (max (1, pars [1])-1) : 0, row: pars [0] - 1)
    }
    
    func setCursor (col: Int, row: Int)
    {
        updateRange(buffer.y)
        if originMode {
            buffer.x = col + (usingMargins () ? buffer.marginLeft : 0)
            buffer.y = buffer.scrollTop + row
        } else {
            buffer.x = col
            buffer.y = row
        }
        restrictCursor ()
    }

    //
    // CSI Ps E
    // Cursor Next Line Ps Times (default = 1) (CNL).
    // same as CSI Ps B?
    //
    func cmdCursorNextLine (_ pars: [Int], _ collect: cstring)
    {
        cmdCursorDown(pars, collect)
        buffer.x = buffer.marginLeft

        //return
        //let buffer = self.buffer
        //let param = max (pars.count > 0 ? pars [0] : 1, 1)
        //
        //var bottom = buffer.scrollBottom
        //// When the cursor starts below the scroll region, CUD moves it down to the
        //// bottom of the screen.
        //if buffer.y > bottom {
        //    bottom = buffer.rows-1
        //}
        //let newY = buffer.y + param
        //
        //if newY >= bottom {
        //        buffer.y = bottom
        //} else {
        //        buffer.y = newY
        //}
        //// If the end of the line is hit, prevent this action from wrapping around to the next line.
        //if buffer.x >= cols {
        //        buffer.x -= 1
        //}
        //buffer.x = buffer.marginLeft
    }

    //
    // CSI Ps F
    // Cursor Preceding Line Ps Times (default = 1) (CPL).
    // reuse CSI Ps A ?
    //
    func cmdCursorPrecedingLine (_ pars: [Int], _ collect: cstring)
    {
        cmdCursorUp(pars, collect)
        buffer.x = buffer.marginLeft
        
        //let param = max (pars.count > 0 ? pars [0] : 1, 1)
        //let buffer = self.buffer
        //var top = buffer.scrollTop
        //
        //if buffer.y < top {
        //    top = 0
        //}
        //if (buffer.y - param < top) {
        //    buffer.y = top
        //} else {
        //    buffer.y -= param
        //}
        //buffer.x = buffer.marginLeft
    }

    //
    // CSI Ps G
    // Cursor Character Absolute  [column] (default = [row,1]) (CHA).
    //
    func cmdCursorCharAbsolute (_ pars: [Int], _ collect: cstring)
    {
        let buffer = self.buffer
        let param = max (pars.count > 0 ? pars [0] : 1, 1)

        buffer.x = (usingMargins() ? buffer.marginLeft : 0) + min (param - 1, cols - 1)
    }

    //
    // CSI Ps K  Erase in Line (EL).
    //     Ps = 0  -> Erase to Right (default).
    //     Ps = 1  -> Erase to Left.
    //     Ps = 2  -> Erase All.
    // CSI ? Ps K
    //   Erase in Line (DECSEL).
    //     Ps = 0  -> Selective Erase to Right (default).
    //     Ps = 1  -> Selective Erase to Left.
    //     Ps = 2  -> Selective Erase All.
    //
    func cmdEraseInLine (_ pars: [Int], _ collect: cstring)
    {
        let p = pars.count == 0 ? 0 : pars [0]
        
        switch p {
        case 0:
            eraseInBufferLine (y: buffer.y, start: buffer.x, end: cols)
        case 1:
            eraseInBufferLine (y: buffer.y, start: 0, end: buffer.x + 1)
        case 2:
            eraseInBufferLine (y: buffer.y, start: 0, end: cols)
        default:
            break
        }
        updateRange (buffer.y)
    }

    //
    // CSI Ps J  Erase in Display (ED).
    //     Ps = 0  -> Erase Below (default).
    //     Ps = 1  -> Erase Above.
    //     Ps = 2  -> Erase All.
    //     Ps = 3  -> Erase Saved Lines (xterm).
    // CSI ? Ps J
    //   Erase in Display (DECSED).
    //     Ps = 0  -> Selective Erase Below (default).
    //     Ps = 1  -> Selective Erase Above.
    //     Ps = 2  -> Selective Erase All.
    //
    func cmdEraseInDisplay (_ pars: [Int], _ collect: cstring)
    {
        let p = pars.count == 0 ? 0 : pars [0]
        var j: Int
        switch p {
        case 0:
            j = buffer.y
            updateRange (j)
            eraseInBufferLine (y: j, start: buffer.x, end: cols, clearWrap: buffer.x == 0)
            j += 1
            while j < rows {
                resetBufferLine (y: j)
                j += 1
            }
            updateRange (j - 1)
            
        case 1:
            j = buffer.y
            updateRange (j)
            // Deleted front part of line and everything before. This line will no longer be wrapped.
            eraseInBufferLine (y: j, start: 0, end: buffer.x + 1, clearWrap: true)
            if buffer.x + 1 >= cols {
                // Deleted entire previous line. This next line can no longer be wrapped.
                buffer.lines [j + 1].isWrapped = false
            }
            while (j != 0) {
                j -= 1
                resetBufferLine (y: j)
            }
            updateRange (0)
        case 2:
            j = rows
            updateRange (j - 1)
            while (j != 0) {
                j -= 1
                resetBufferLine (y: j)
            }
            updateRange (0)
        case 3:
            // Clear scrollback (everything not in viewport)
            let scrollBackSize = buffer.lines.count - rows
            if scrollBackSize > 0 {
                buffer.lines.trimStart (count: scrollBackSize)
                buffer.linesTop = 0
                buffer.yBase = max (buffer.yBase - scrollBackSize, 0)
                buffer.yDisp = max (buffer.yDisp - scrollBackSize, 0)
            }
            break;
        default:
            break
        }
    }

    //
    // Helper method to erase cells in a terminal row.
    // The cell gets replaced with the eraseChar of the terminal.
    // - Parameter y: row index
    // - Parameter start: first cell index to be erased
    // - Parameter end:   end - 1 is last erased cell
    //
    func eraseInBufferLine (y: Int, start: Int, end: Int, clearWrap: Bool = false)
    {
        let line = buffer.lines [buffer.yBase + y]
        let cd = CharData (attribute: eraseAttr ())
        line.replaceCells (start: start, end: end, fillData: cd)
        if clearWrap {
            line.isWrapped = false
        }
    }
    
    //
    // CSI Ps L
    // Insert Ps Line(s) (default = 1) (IL).
    //
    func cmdInsertLines (_ pars: [Int], _ collect: cstring)
    {
        let buffer = self.buffer
        if buffer.y < buffer.scrollTop || buffer.y > buffer.scrollBottom {
            return
        }
        var p = max (pars.count == 0 ? 1 : pars [0], 1)
        let row = buffer.y + buffer.yBase
        
        let scrollBottomRowsOffset = rows - 1 - buffer.scrollBottom
        let scrollBottomAbsolute = rows - 1 + buffer.yBase - scrollBottomRowsOffset + 1
        
        let ea = eraseAttr ()
        if marginMode {
            if buffer.x >= buffer.marginLeft && buffer.x <= buffer.marginRight {
                let columnCount = buffer.marginRight-buffer.marginLeft+1
                let rowCount = buffer.scrollBottom-buffer.scrollTop
                for _ in 0..<p {
                    for i in (0..<rowCount).reversed() {
                        let src = buffer.lines [row+i]
                        let dst = buffer.lines [row+i+1]
                        
                        dst.copyFrom(src, srcCol: buffer.marginLeft, dstCol: buffer.marginLeft, len: columnCount)
                    }
                    
                    let last = buffer.lines [row]
                    last.fill (with: CharData (attribute: ea), atCol: buffer.marginLeft, len: columnCount)
                }
            }
        } else {
            for _ in 0..<p {
                p -= 1
                // test: echo -e '\e[44m\e[1L\e[0m'
                // blankLine(true) - xterm/linux behavior
                buffer.lines.splice (start: scrollBottomAbsolute - 1, deleteCount: 1, items: [],
                                     change: { line in updateRange (line) })
                let newLine = buffer.getBlankLine (attribute: ea)
                buffer.lines.splice (start: row, deleteCount: 0, items: [newLine], change: { line in updateRange (line) })
            }
        }
        // this.maxRange();
        updateRange (startLine: buffer.y, endLine: buffer.scrollBottom)
    }
    
    //
    // ESC ( C
    //   Designate G0 Character Set, VT100, ISO 2022.
    // ESC ) C
    //   Designate G1 Character Set (ISO 2022, VT100).
    // ESC * C
    //   Designate G2 Character Set (ISO 2022, VT220).
    // ESC + C
    //   Designate G3 Character Set (ISO 2022, VT220).
    // ESC - C
    //   Designate G1 Character Set (VT300).
    // ESC . C
    //   Designate G2 Character Set (VT300).
    // ESC / C
    //   Designate G3 Character Set (VT300). C = A  -> ISO Latin-1 Supplemental. - Supported?
    //
    func selectCharset (_ p: ArraySlice<UInt8>)
    {
        if p.count == 2 {
            // print ("Settin charset to \(p[1])")
        }
        
        if (p.count != 2) {
            cmdSelectDefaultCharset ()
            return
        }
        var ch: UInt8
        var charset: [UInt8:String]?
        
        if CharSets.all.keys.contains(p [1]){
            charset = CharSets.all [p [1]]!
        } else {
            charset = nil
        }
        
        switch p [0] {
        case UInt8 (ascii: "("):
            ch = 0
        case UInt8 (ascii: ")"):
            ch = 1
        case UInt8 (ascii: "-"):
            ch = 1
        case UInt8 (ascii: "*"):
            ch = 2
        case UInt8 (ascii: "."):
            ch = 2
        case UInt8 (ascii: "+"):
            ch = 3
        case UInt8 (ascii: "/"):
            ch = 3
        default:
            return;
        }
        setgCharset (ch, charset: charset)
    }
    
    //
    // ESC # NUMBER
    //
    func cmdDoubleWidthSingleHeight ()
    {
        abort ()
    }
    
    //
    // dhtop
    //
    func cmdSetDoubleHeightTop ()
    {
        abort ()
    }
    
    // dhbot
    func cmdSetDoubleHeightBottom ()
    {
        abort ()
    }
    
    //
    // swsh
    //
    func cmdSingleWidthSingleHeight ()
    {
        abort ()
    }
    
    // ESC # 8
    func cmdScreenAlignmentPattern ()
    {
        let cell = CharData(attribute: curAttr.justColor(), char: "E")

        setCursor (col: 0, row: 0)
        for yOffset in 0..<rows {
            let rowN = buffer.y + buffer.yBase + yOffset
            buffer.lines [rowN].fill(with: cell)
            buffer.lines [rowN].isWrapped = false
        }
        updateFullScreen()
        setCursor(col: 0, row: 0)
    }

    func cmdRestoreCursor (_ pars: [Int], _ collect: cstring)
    {
        buffer.x = buffer.savedX
        buffer.y = buffer.savedY
        curAttr = buffer.savedAttr
        charset = buffer.savedCharset
        originMode = buffer.savedOriginMode
        marginMode = buffer.savedMarginMode
        wraparound = buffer.savedWraparound
        reverseWraparound = buffer.savedReverseWraparound
    }

    //
    // Validates optional arguments for top, left, bottom, right sent by various
    // escape sequences and returns validated top, left, bottom, right in our 0-based
    // internal coordinates
    //
    func getRectangleFromRequest (_ pars: ArraySlice<Int>) -> (top: Int, left: Int, bottom: Int, right: Int)?
    {
        let buffer = self.buffer
        let b = pars.startIndex
        var top = max (1, pars.count > 0 ? pars [b] : 1)
        var left = max (pars.count > 1 ? pars [b+1] : 1, 1)
        var bottom = pars.count > 2 ? pars [b+2] : -1
        var right = pars.count > 3 ? pars [b+3] : -1

        if bottom < 0 {
            bottom = rows
        }
        if right < 0 {
            right = cols
        }
        if right > cols {
            right = cols
        }
        if bottom > rows {
            bottom = rows
        }
        if originMode {
            top += buffer.scrollTop
            bottom += buffer.scrollTop
            left += buffer.marginLeft
            right += buffer.marginLeft
        }
        if top > bottom || left > right {
            return nil
        }
        //top = min (top, bottom)
        //left = min (left, right)
        let rowBound = rows-1
        let colBound = cols-1
        return (min (rowBound, top-1), min (colBound, left-1), min (rowBound, bottom-1), min (colBound, right-1))
    }
    
    //
    // Copy Rectangular Area (DECCRA), VT400 and up.
    // CSI Pts ; Pls ; Pbs ; Prs ; Pps ; Ptd ; Pld ; Ppd $ v
    //  Pts ; Pls ; Pbs ; Prs denotes the source rectangle.
    //  Pps denotes the source page.
    //  Ptd ; Pld denotes the target location.
    //  Ppd denotes the target page.
    func csiCopyRectangularArea (_ ipars: [Int], _ collect: cstring)
    {
        if collect == [36] {
            var pars: [Int] = []
            pars.append (ipars.count > 1 && ipars [0] != 0 ? ipars [0] : 1) // Pts default 1
            pars.append (ipars.count > 2 && ipars [1] != 0 ? ipars [1]: 1) // Pls default 1
            pars.append (ipars.count > 3 && ipars [2] != 0 ? ipars [2]: rows-1) // Pbs default to last line of page
            pars.append (ipars.count > 4 && ipars [3] != 0 ? ipars [3]: cols-1) // Prs defaults to last column
            pars.append (ipars.count > 5 && ipars [4] != 0 ? ipars [4]: 1) // Pps page source = 1
            pars.append (ipars.count > 6 && ipars [5] != 0 ? ipars [5]: 1) // Ptd default is 1
            pars.append (ipars.count > 7 && ipars [6] != 0 ? ipars [6]: 1) // Pld default is 1
            pars.append (ipars.count > 8 && ipars [7] != 0 ? ipars [7]: 1) // Ppd default is 1
            
            // We only support copying on the same page, and the page being 1
            if pars [4] == pars [7] && pars [4] == 1 {
                if let (top, left, bottom, right) = getRectangleFromRequest(pars [0...3]) {
                    let rowTarget = pars [5]-1
                    let colTarget = pars [6]-1
                    
                    // Block size
                    let columns = right-left+1
                    
                    let cright = min (cols-1, left + min (columns, cols-colTarget))
                    
                    var lines: [[CharData]] = []
                    for row in top...bottom {
                        let line = buffer.lines [row+buffer.yBase]
                        var lineCopy: [CharData] = []
                        for col in left...cright {
                            lineCopy.append(line [col])
                        }
                        lines.append(lineCopy)
                    }
                    
                    for row in 0...(bottom-top) {
                        if row+rowTarget >= buffer.rows {
                            break
                        }
                        let line = buffer.lines [row+rowTarget+buffer.yBase]
                        let lr = lines [row]
                        for col in 0..<(cright-left) {
                            if col >= buffer.cols {
                                break
                            }
                            line [colTarget+col] = lr [col]
                        }
                    }
                }
            }
        }
    }

    // CSI Ps x  Request Terminal Parameters (DECREQTPARM).
    // CSI Ps * x Select Attribute Change Extent (DECSACE), VT420 and up.
    // CSI Pc ; Pt ; Pl ; Pb ; Pr $ x Fill Rectangular Area (DECFRA), VT420 and up.
    func csiX (_ pars: [Int], _ collect: cstring)
    {
        if collect == [UInt8 (ascii: "$")] {
            // DECFRA
            if let (top, left, bottom, right) = getRectangleFromRequest(pars [1...]) {
                for row in top...bottom {
                    let line = buffer.lines [row+buffer.yBase]
                    for col in left...right {
                        line [col] = CharData(attribute: curAttr, char: Character (UnicodeScalar (pars [0]) ?? " "))
                    }
                }
            }
        } else {
            log ("Not implemented CSI x with collect: collect=\(collect) and pars=\(pars)")
        }
    }

    //
    // CSI # }   Pop video attributes from stack (XTPOPSGR), xterm.  Popping
    //           restores the video-attributes which were saved using XTPUSHSGR
    //           to their previous state.
    //
    // CSI Pm ' }
    //           Insert Ps Column(s) (default = 1) (DECIC), VT420 and up.
    //
    func csiCloseBrace (_ pars: [Int], _ collect: cstring)
    {
        if collect == [39 /* ' */] {
             // DECIC - Insert Column
            let n = pars.count > 0 ? max (pars [0],1) : 1
            let buffer = self.buffer
            
            if marginMode && buffer.x < buffer.marginLeft || buffer.x > buffer.marginRight {
                return
            }
            
            for row in buffer.scrollTop...buffer.scrollBottom {
                let line = buffer.lines [row+buffer.yBase]
                line.insertCells(pos: buffer.x, n: n, rightMargin: marginMode ? buffer.marginRight : cols-1, fillData: buffer.getNullCell())
                line.isWrapped = false
            }
            return
        } else {
            log ("CSI # } not implemented- XTPOPSGR with \(pars)")
        }
    }
    
    // Required by the test suite
    // CSI Pi ; Pg ; Pt ; Pl ; Pb ; Pr * y
    // Request Checksum of Rectangular Area (DECRQCRA), VT420 and up.
    // Response is
    // DCS Pi ! ~ x x x x ST
    //   Pi is the request id.
    //   Pg is the page number.
    //   Pt ; Pl ; Pb ; Pr denotes the rectangle.
    //   The x's are hexadecimal digits 0-9 and A-F.
    func cmdDECRQCRA (_ pars: [Int], _ collect: cstring)
    {
        var checksum: UInt32 = 0
        let rid = pars.count > 0 ? pars [0] : 1
        let _ = pars.count > 1 ? pars [1] : 0
        var result = "0000"
        if tdel.isProcessTrusted(source: self) && pars.count > 2 {
            if let (top, left, bottom, right) = getRectangleFromRequest(pars [2...]) {
                for row in top...bottom {
                    let line = buffer.lines [row+buffer.yBase]
                    for col in left...right {
                        let cd = line [col]
                        let ch = cd.code == 0 ? " " : cd.getCharacter()
                        
                        for scalar in ch.unicodeScalars {
                            checksum += scalar.value
                        }
                    }
                }
            }
            result = String(format: "%04x", checksum)
        }
        sendResponse (cc.DCS, "\(rid)!~\(result)", cc.ST)
    }

    // Dispatcher for CSI .* z commands
    func csiZ (_ pars: [Int], _ collect: cstring)
    {
        switch collect {
        case [UInt8 (ascii: "$")]:
            cmdDECERA (pars)
        case [UInt8 (ascii: "'")]:
            // Enable Locator Reporting (DECELR).
            // Valid values for the first parameter:
            //   Ps = 0  ⇒  Locator disabled (default).
            //   Ps = 1  ⇒  Locator enabled.
            //   Ps = 2  ⇒  Locator enabled for one report, then disabled.
            // The second parameter specifies the coordinate unit for locator
            // reports.
            // Valid values for the second parameter:
            //   Pu = 0  or omitted ⇒  default to character cells.
            //   Pu = 1  ⇐  device physical pixels.
            //   Pu = 2  ⇐  character cells.
            print ("TODO: Enable Locator Reporting (DECELR)")
        default:
            break
        }
    }
    
    // DECERA - Erase Rectangular Area
    // CSI Pt ; Pl ; Pb ; Pr ; $ z
    func cmdDECERA (_ pars: [Int])
    {
        if let (top, left, bottom, right) = getRectangleFromRequest(pars [0...]) {
            for row in top...bottom {
                let line = buffer.lines [row+buffer.yBase]
                for col in left...right {
                    line [col] = CharData(attribute: curAttr, char: " ", size: 1)
                }
            }
        }
    }

    // Dispatches to DECSERA or XTPUSHSGR
    func csiOpenBrace (_ pars: [Int], _ collect: cstring)
    {
        if collect == [UInt8 (ascii: "$")] {
            cmdSelectiveEraseRectangularArea (pars)
        } else {
            log ("CSI # { not implemented - XTPUSHSGR with \(pars)")
        }
    }
    
    // Push video attributes onto stack (XTPUSHSGR), xterm.
    func cmdPushSg (_ pars: [Int])
    {
        
    }
    
    // DECSERA - Selective Erase Rectangular Area
    // CSI Pt ; Pl ; Pb ; Pr ; $ {
    func cmdSelectiveEraseRectangularArea (_ pars: [Int])
    {
        if let (top, left, bottom, right) = getRectangleFromRequest(pars [0...]) {
            for row in top...bottom {
                let line = buffer.lines [row+buffer.yBase]
                for col in left...right {
                    var cd = line [col]
                    cd.setValue(char: " ", size: 1)
                    line [col] = cd
                }
            }
        }
    }
    /**
     * Commands send to the `windowCommand` delegate for the front-end to implement capabilities
     * on behalf of the client.  The expected return strings in some of these enumeration values is documented
     * below.   Returns are only expected for the enum values that start with the prefix `report`
     */
    public enum WindowManipulationCommand {
        /// Raised when the backend should deiconify a window, no return expected
        case deiconifyWindow
        /// Raised when the backend should iconify  a window, no return expected
        case iconifyWindow
        /// Raised when the client would like the window to be moved to the x,y position int he screen, not return expected
        case moveWindowTo(x: Int, y: Int)
        /// Raised when the client would like the window to be resized to the specified widht and heigh in pixels, not return expected
        case resizeWindowTo(width: Int, height: Int)
        /// Raised to bring the terminal to the front
        case bringToFront
        /// Send the terminal to the back if possible
        case sendToBack
        /// Trigger a terminal refresh
        case refreshWindow
        /// Request that the size of the terminal be changed to the specified cols and rows
        case resizeTo(cols: Int, rows: Int)
        case restoreMaximizedWindow
        /// Attempt to maximize the window
        case maximizeWindow
        /// Attempt to maximize the window vertically
        case maximizeWindowVertically
        /// Attempt to maximize the window horizontally
        case maximizeWindowHorizontally
        case undoFullScreen
        case switchToFullScreen
        case toggleFullScreen
        case reportTerminalState
        case reportTerminalPosition
        case reportTextAreaPosition
        case reporttextAreaPixelDimension
        case reportSizeOfScreenInPixels
        case reportCellSizeInPixels
        case reportTextAreaCharacters
        case reportScreenSizeCharacters
        case reportIconLabel
        case reportWindowTitle
        case resizeTo (lines: Int)
    }

    // Dispatches to
    func csit (_ pars: [Int], _ collect: cstring)
    {
        switch collect {
        case []:
            cmdWindowOptions(pars)
        case [UInt8 (ascii: ">")]:
            cmdXtermTitleModeSet(pars)
        default:
            log ("Unhandled csiT \(collect)")
        }
    }
    
    func cmdXtermTitleModeSet (_ pars: [Int])
    {
        // Use the windowTextEncoding type
        for par in pars {
            switch par {
            case 0:
                // Set window/icon labels using hexadecimal.
                xtermTitleSetHex = true
                break
            case 1:
                // Query window/icon labels using hexadecimal.
                xtermTitleQueryHex = true
                break
            case 2:
                // Set window/icon labels using UTF-8.
                xtermTitleSetUtf = true
                break
            case 3:
                // Query window/icon labels using UTF-8.
                xtermTitleQueryUtf = true
                break
            default:
                break
            }
        }
    }
    
    func cmdXtermTitleModeReset (_ pars: [Int])
    {
        // Use the windowTextEncoding type
        for par in pars {
            switch par {
            case 0:
                // Do not set window/icon labels using hexadecimal.
                xtermTitleSetHex = false
                break
            case 1:
                // Do not query window/icon labels using hexadecimal
                xtermTitleQueryHex = false
                break
            case 2:
                // Do not set window/icon labels using UTF-8.
                xtermTitleSetUtf = false
                break
            case 3:
                // Do not query window/icon labels using UTF-8.
                xtermTitleQueryUtf = false
                break
            default:
                break
            }
        }
    }

    //
    // CSI Ps ; Ps ; Ps t - Various window manipulations and reports (xterm)
    // See https://invisible-island.net/xterm/ctlseqs/ctlseqs.html for a full
    // list of commans for this escape sequence
    func cmdWindowOptions (_ pars: [Int])
    {
        switch pars {
        case [1]:
            tdel.windowCommand(source: self, command: .deiconifyWindow)
        case [2]:
            tdel.windowCommand(source: self, command: .iconifyWindow)
        case _ where pars.count == 3 && pars.first == 3:
            tdel.windowCommand(source: self, command: .moveWindowTo(x: pars [1], y: pars[2]))
        case _ where pars.count == 3 && pars.first == 4:
            tdel.windowCommand(source: self, command: .moveWindowTo(x: pars [1], y: pars[2]))
        case [5]:
            tdel.windowCommand(source: self, command: .bringToFront)
        case [6]:
            tdel.windowCommand(source: self, command: .sendToBack)
        case [7]:
            tdel.windowCommand(source: self, command: .refreshWindow)
        case _ where pars.count == 3 && pars.first == 8:
            tdel.windowCommand(source: self, command: .resizeTo(cols: pars [1], rows: pars [2]))
        case [9, 0]:
            tdel.windowCommand(source: self, command: .restoreMaximizedWindow)
        case [9, 1]:
            tdel.windowCommand(source: self, command: .maximizeWindow)
        case [9, 2]:
            tdel.windowCommand(source: self, command: .maximizeWindowVertically)
        case [9, 3]:
            tdel.windowCommand(source: self, command: .maximizeWindowHorizontally)
        case [10, 0]:
            tdel.windowCommand(source: self, command: .undoFullScreen)
        case [10, 1]:
            tdel.windowCommand(source: self, command: .switchToFullScreen)
        case [10, 2]:
            tdel.windowCommand(source: self, command: .toggleFullScreen)
        case [15]: // Report size in pixels
            if let r = tdel.windowCommand(source: self, command: .reportSizeOfScreenInPixels) {
                sendResponse(r)
            } else {
                sendResponse (cc.CSI, "5;768;1024t")
            }
        case [16]: // Report cell size in pixels
            // If no value is returned send 16x10
            // TODO: should surface that to the UI, should not do this here
            if let r = tdel.windowCommand(source: self, command: .reportCellSizeInPixels) {
                sendResponse(r)
            } else {
                sendResponse (cc.CSI, "6;16;10t")
            }
        case [18]:
            if let r = tdel.windowCommand(source: self, command: .reportCellSizeInPixels) {
                sendResponse(r)
            } else {
                sendResponse(cc.CSI, "8;\(rows);\(cols)t")
            }
        case [19]:
            if let r = tdel.windowCommand(source: self, command: .reportScreenSizeCharacters) {
                sendResponse(r)
            } else {
                sendResponse(cc.CSI, "9;\(rows);\(cols)t")
            }
        case [20]:
            let it = iconTitle.replacingOccurrences(of: "\\", with: "")
            sendResponse (cc.OSC, "L\(it)", cc.ST)
        case [21]:
            let tt = terminalTitle.replacingOccurrences(of: "\\", with: "")
            sendResponse (cc.OSC, "l\(tt)", cc.ST)
        case [22, 0]:
            terminalTitleStack = terminalTitleStack + [terminalTitle]
            terminalIconStack = terminalIconStack + [iconTitle]
        case [22, 1]:
            terminalIconStack = terminalIconStack + [iconTitle]
        case [22, 2]:
            terminalTitleStack = terminalTitleStack + [terminalTitle]
        case [23, 0]:
            if let nt = terminalTitleStack.last {
                terminalTitleStack = terminalTitleStack.dropLast()
                setTitle(text: nt)
            }
            if let nt = terminalIconStack.last {
                terminalIconStack = terminalIconStack.dropLast()
                setIconTitle(text: nt)
            }
        case [23, 1]:
            if let nt = terminalTitleStack.last {
                terminalTitleStack = terminalTitleStack.dropLast()
                setTitle(text: nt)
            }
        case [23, 2]:
            if let nt = terminalIconStack.last {
                terminalIconStack = terminalIconStack.dropLast()
                setIconTitle(text: nt)
            }

        default:
            log ("Unhandled Window command: \(pars)")
            break
        }
    }

    func cmdSetMargins (_ pars: [Int], _ collect: cstring)
    {
        var left = min (cols-1, max (0, (pars.count > 0 ? pars[0] : 1) - 1))
        let right = min (cols-1, max (0, (pars.count > 1 ? pars [1] : cols) - 1))
        
        left = min (left, right)
        buffer.marginLeft = left
        buffer.marginRight = right
    }
    
    //
    //  CSI s (sometimes, if the margin mode is false)
    //  ESC 7
    //   Save cursor (ANSI.SYS).
    //
    func cmdSaveCursor (_ pars: [Int], _ collect: cstring)
    {
        buffer.savedX = buffer.x
        buffer.savedY = buffer.y
        buffer.savedAttr = curAttr
        buffer.savedCharset = charset
        buffer.savedWraparound = wraparound
        buffer.savedOriginMode = originMode
        buffer.savedMarginMode = marginMode
        buffer.savedReverseWraparound = reverseWraparound
    }

    //
    // CSI Ps ; Ps r
    //   Set Scrolling Region [top;bottom] (default = full size of window) (DECSTBM).
    // CSI ? Pm r
    //
    func cmdSetScrollRegion (_ pars: [Int], _ collect: cstring)
    {
        if collect != [] {
            return
        }
        let buffer = self.buffer
        let top = pars.count > 0 ? max (pars [0] - 1, 0) : 0
        var bottom = rows
        if pars.count > 1 {
            // bottom = 0 means "bottom of the screen"
            let p = pars [1]
            if p != 0 {
                bottom = min (pars [1], rows)
            }
        }
        // normalize
        bottom -= 1
        
        // only set the scroll region if top < bottom
        if top < bottom {
            buffer.scrollBottom = bottom
            buffer.scrollTop = top
        }
        setCursor(col: 0, row: 0)
    }

    func setCursorStyle (_ style: CursorStyle)
    {
        if options.cursorStyle != style {
            tdel.cursorStyleChanged(source: self, newStyle: style)
            options.cursorStyle = style
        }
    }
    
    //
    // CSI Ps SP q  Set cursor style (DECSCUSR, VT520).
    //   Ps = 0  -> blinking block.
    //   Ps = 1  -> blinking block (default).
    //   Ps = 2  -> steady block.
    //   Ps = 3  -> blinking underline.
    //   Ps = 4  -> steady underline.
    //   Ps = 5  -> blinking bar (xterm).
    //   Ps = 6  -> steady bar (xterm).
    //
    func cmdSetCursorStyle (_ pars: [Int], _ collect: cstring)
    {
        if (collect != [32]){ /* space */
            return
        }
        let p = max (pars.count == 0 ? 1 : pars [0], 1)
        switch (p) {
        case 1:
            setCursorStyle (.blinkBlock)
        case 2:
            setCursorStyle (.steadyBlock)
        case 3:
            setCursorStyle (.blinkUnderline)
        case 4:
            setCursorStyle (.steadyUnderline)
        case 5:
            setCursorStyle (.blinkingBar)
        case 6:
            setCursorStyle (.steadyBar)
        default:
            break;
        }
    }

    //
    // Proxy for various CSI .* p commands
    func csiPHandler (_ pars: [Int], _ collect: cstring)
    {
        switch collect {
        case [UInt8 (ascii: "!")]:
            cmdSoftReset ()
        case [UInt8 (ascii: "\"")]:
            cmdSetConformanceLevel (pars, collect)
        default:
            log ("Unhandled CSI \(String (cString: collect)) with pars=\(pars)")
        }
    }
    
    // CSI Pl ; Pc " p
    // Set conformance level (DECSCL), VT220 and up
    func cmdSetConformanceLevel (_ pars: [Int], _ collect: cstring)
    {
        if pars.count > 0 {
            let level = pars [0]
            switch level {
            case 61:
                conformance = .vt100
                cc.send8bit = false
            case 62:
                conformance = .vt200
            case 63:
                conformance = .vt300
            case 64:
                conformance = .vt400
            case 65:
                conformance = .vt500
            default:
                conformance = .vt500
            }
        }
        if pars.count > 1 && conformance != .vt100 {
            switch pars [1] {
            case 0:
                cc.send8bit = true
            case 2:
                cc.send8bit = true
            default:
                cc.send8bit = false
            }
        }
    }
    
    //
    // http://vt100.net/docs/vt220-rm/table4-10.html
    //
    /* ! - CSI ! p   Soft terminal reset (DECSTR). */
    func cmdSoftReset ()
    {
        cursorHidden = false
        insertMode = false
        originMode = false

        reverseWraparound = false
        
        wraparound = true  // defaults: xterm - true, vt100 - false
        applicationKeypad = false
        syncScrollArea ()
        applicationCursor = false
        buffer.scrollTop = 0
        buffer.scrollBottom = rows - 1
        curAttr = CharData.defaultAttr
        buffer.softReset ()

        charset = nil
        setgLevel (0)
        conformance = .vt500
        hyperLinkTracking = nil
        lineFeedMode = options.convertEol
        resetAllColors()
        tdel.showCursor(source: self)
        // MIGUEL TODO:
        // TODO: audit any new variables, those in setup might be useful
    }

    /// Performs a terminal soft-reset, the equivalent of the DECSTR sequence
    /// For a full reset see `resetToInitialState`
    public func softReset ()
    {
        cmdSoftReset()
    }
    
    //
    // CSI Ps n  Device Status Report (DSR).
    //     Ps = 5  -> Status Report.  Result (``OK'') is
    //   CSI 0 n
    //     Ps = 6  -> Report Cursor Position (CPR) [row;column].
    //   Result is
    //   CSI r ; c R
    // CSI ? Ps n
    //   Device Status Report (DSR, DEC-specific).
    //     Ps = 6  -> Report Cursor Position (CPR) [row;column] as CSI
    //     ? r ; c R (assumes page is zero).
    //     Ps = 1 5  -> Report Printer status as CSI ? 1 0  n  (ready).
    //     or CSI ? 1 1  n  (not ready).
    //     Ps = 2 5  -> Report UDK status as CSI ? 2 0  n  (unlocked)
    //     or CSI ? 2 1  n  (locked).
    //     Ps = 2 6  -> Report Keyboard status as
    //   CSI ? 2 7  ;  1  ;  0  ;  0  n  (North American).
    //   The last two parameters apply to VT400 & up, and denote key-
    //   board ready and LK01 respectively.
    //     Ps = 5 3  -> Report Locator status as
    //   CSI ? 5 3  n  Locator available, if compiled-in, or
    //   CSI ? 5 0  n  No Locator, if not.
    //
    func cmdDeviceStatus (_ pars: [Int], _ collect: cstring)
    {
        let buffer = self.buffer
        if collect.count == 0 {
            switch (pars [0]) {
            case 5:
                // status report
                sendResponse (cc.CSI, "0n")
            case 6:
                // cursor position
                let y = max (1, buffer.y + 1 - (originMode ? buffer.scrollTop : 0))
                
                // Need the max, because the cursor could be before the leftMargin
                let x = max (1, buffer.x + 1 - (originMode ? buffer.marginLeft : 0))
                sendResponse (cc.CSI, "\(y);\(x)R")
            default:
                break;
            }
        } else if (collect == [UInt8 (ascii: "?")]) {
            // modern xterm doesnt seem to
            // respond to any of these except ?6, 6, and 5
            switch pars [0] {
            case 6:
                // cursor position
                let y = buffer.y + 1 - (originMode ? buffer.scrollTop : 0)
                // Need the max, because the cursor could be before the leftMargin
                let x = max (1, buffer.x + 1  - (usingMargins () ? buffer.marginLeft : 0))
                sendResponse (cc.CSI, "?\(y);\(x);1R")
            case 15:
                // Request printer status report, we respond "We are ready"
                sendResponse(cc.CSI, "?10n")
                break;
            case 25:
                // We respond "User defined keys are locked"
                sendResponse(cc.CSI, "?21n")
                break;
            case 26:
                // Requests keyboard type
                // We respond "American keyboard", TODO: worth plugging something else?  Mac perhaps?
                sendResponse(cc.CSI, "?27;1;0;0n")
    
                break;
            case 53:
                // TODO: no dec locator/mouse
                // this.handler(C0.ESC + '[?50n');
                break;
            case 55:
                // Request locator status
                sendResponse(cc.CSI, "?53n")
            case 56:
                // What kind of locator we have, we reply mouse, but perhaps on iOS we should respond something else
                sendResponse(cc.CSI, "?57;1n")
            case 62:
                // Macro space report
                sendResponse(cc.CSI, "0*{")
            case 63:
                // Requests checksum of macros, we return 0
                let id = pars.count > 1 ? pars [1] : 0
                sendResponse(cc.DCS, "\(id)!~0000", cc.ST)
            case 75:
                // Data integrity report, no issues:
                sendResponse (cc.CSI, "?70n")
            case 85:
                // Multiple session status, we reply single session
                sendResponse (cc.CSI, "?83n")
            default:
                break
            }
        }
    }

    //
    // CSI Pm m  Character Attributes (SGR).
    //     Ps = 0  -> Normal (default).
    //     Ps = 1  -> Bold.
    //     Ps = 2  -> Faint, decreased intensity (ISO 6429).
    //     Ps = 4  -> Underlined.
    //     Ps = 5  -> Blink (appears as Bold).
    //     Ps = 7  -> Inverse.
    //     Ps = 8  -> Invisible, i.e., hidden (VT300).
    //     Ps = 9  -> Crossed out character
    //     Ps = 2 2  -> Normal (neither bold nor faint).
    //     Ps = 2 4  -> Not underlined.
    //     Ps = 2 5  -> Steady (not blinking).
    //     Ps = 2 7  -> Positive (not inverse).
    //     Ps = 2 8  -> Visible, i.e., not hidden (VT300).
    //     Ps = 2 9  -> Not crossed out
    //     Ps = 3 0  -> Set foreground color to Black.
    //     Ps = 3 1  -> Set foreground color to Red.
    //     Ps = 3 2  -> Set foreground color to Green.
    //     Ps = 3 3  -> Set foreground color to Yellow.
    //     Ps = 3 4  -> Set foreground color to Blue.
    //     Ps = 3 5  -> Set foreground color to Magenta.
    //     Ps = 3 6  -> Set foreground color to Cyan.
    //     Ps = 3 7  -> Set foreground color to White.
    //     Ps = 3 9  -> Set foreground color to default (original).
    //     Ps = 4 0  -> Set background color to Black.
    //     Ps = 4 1  -> Set background color to Red.
    //     Ps = 4 2  -> Set background color to Green.
    //     Ps = 4 3  -> Set background color to Yellow.
    //     Ps = 4 4  -> Set background color to Blue.
    //     Ps = 4 5  -> Set background color to Magenta.
    //     Ps = 4 6  -> Set background color to Cyan.
    //     Ps = 4 7  -> Set background color to White.
    //     Ps = 4 9  -> Set background color to default (original).
    //
    //   If 16-color support is compiled, the following apply.  Assume
    //   that xterm's resources are set so that the ISO color codes are
    //   the first 8 of a set of 16.  Then the aixterm colors are the
    //   bright versions of the ISO colors:
    //     Ps = 9 0  -> Set foreground color to Black.
    //     Ps = 9 1  -> Set foreground color to Red.
    //     Ps = 9 2  -> Set foreground color to Green.
    //     Ps = 9 3  -> Set foreground color to Yellow.
    //     Ps = 9 4  -> Set foreground color to Blue.
    //     Ps = 9 5  -> Set foreground color to Magenta.
    //     Ps = 9 6  -> Set foreground color to Cyan.
    //     Ps = 9 7  -> Set foreground color to White.
    //     Ps = 1 0 0  -> Set background color to Black.
    //     Ps = 1 0 1  -> Set background color to Red.
    //     Ps = 1 0 2  -> Set background color to Green.
    //     Ps = 1 0 3  -> Set background color to Yellow.
    //     Ps = 1 0 4  -> Set background color to Blue.
    //     Ps = 1 0 5  -> Set background color to Magenta.
    //     Ps = 1 0 6  -> Set background color to Cyan.
    //     Ps = 1 0 7  -> Set background color to White.
    //
    //   If xterm is compiled with the 16-color support disabled, it
    //   supports the following, from rxvt:
    //     Ps = 1 0 0  -> Set foreground and background color to
    //     default.
    //
    //   If 88- or 256-color support is compiled, the following apply.
    //     Ps = 3 8  ; 5  ; Ps -> Set foreground color to the second
    //     Ps.
    //     Ps = 4 8  ; 5  ; Ps -> Set background color to the second
    //     Ps.
    //
    func cmdCharAttributes (_ pars: [Int], _ collect: cstring)
    {
        // Optimize a single SGR0.
        if pars.count == 1 && pars [0] == 0 {
            curAttr = CharData.defaultAttr
            return;
        }

        let parCount = pars.count
        //let empty = CharacterStyle (attribute: 0)
        var style = curAttr.style
        var fg = curAttr.fg
        var bg = curAttr.bg
        let def = CharData.defaultAttr

        var i = 0
        while i < parCount {
            var p = pars [i]
            switch p {
            case 0:
                // default
                style = def.style
                fg = def.fg
                bg = def.bg
            case 1:
                // bold text
                style = [style, .bold]
            case 2:
                // dimmed text
                style = [style, .dim]
            case 3:
                // italic text
                style = [style, .italic]
            case 4:
                // underlined text
                style = [style, .underline]
            case 5:
                // blink
                style = [style, .blink]
            case 7:
                // inverse and positive
                // test with: echo -e '\e[31m\e[42mhello\e[7mworld\e[27mhi\e[m'
                style = [style, .inverse]
            case 8:
                // invisible
                style = [style, .invisible]
            case 9:
                style = [style, .crossedOut]
            case 21:
                // double underline
                break
            case 22:
                // not bold nor faint
                style.remove (.bold)
                style.remove (.dim)
            case 23:
                // not italic
                style.remove (.italic)
            case 24:
                // not underlined
                style.remove (.underline)
            case 25:
                // not blink
                style.remove (.blink)
            case 27:
                // not inverse
                style.remove (.inverse)
            case 28:
                // not invisible
                style.remove (.invisible)
            case 29:
                // not crossed out
                style.remove (.crossedOut)
            case 30...37:
                // fg color 8
                fg = Attribute.Color.ansi256(code: UInt8(p - 30))
            case 38:
                // Extended Foreground colors
                if i+1 < parCount {
                    switch pars [i+1] {
                    case 2: // RGB color
                        // Well this is a problem, if there are 3 arguments, expect R/G/B, if there are
                        // more than 3, skip the first that would be the colorspace
                        if i+5 < parCount {
                            i += 1
                        }
                        if i+4 < parCount {
                            fg = Attribute.Color.trueColor(
                                  red: UInt8(min (pars [i+2], 255)),
                                green: UInt8(min (pars [i+3], 255)),
                                 blue: UInt8(min (pars [i+4], 255)))
                        }
                        // Given the historical disagreement that was caused by an ambiguous spec,
                        // we eat all the remaining parameters.  At least until I can figure out if there
                        i = parCount
                        break
                        
                    case 3: // CMY color - not supported
                        break
                        
                    case 4: // CMYK color - not supported
                        break
                        
                    case 5: // indexed color
                        if i+2 < parCount {
                            fg = Attribute.Color.ansi256(code: UInt8 (min (255, pars [i+2])))
                            i += 1
                        }
                        i += 1
                        
                    default:
                        break
                    }
                }
                
            case 39:
                // reset fg
                fg = CharData.defaultAttr.fg
            case 40...47:
                // bg color 8
                bg = Attribute.Color.ansi256(code: UInt8(p - 40))
            case 48:
                // Extended Background colors
                if i+1 < parCount {
                    // bg color 256
                    switch pars [i+1] {
                    case 2: // RGB color
                        // Well this is a problem, if there are 3 arguments, expect R/G/B, if there are
                        // more than 3, skip the first that would be the colorspace
                        if i+5 < parCount {
                            i += 1
                        }
                        if i+4 < parCount {
                            bg = Attribute.Color.trueColor(
                                red:   UInt8(min (255, pars [i+2])),
                                green: UInt8(min (255, pars [i+3])),
                                blue:  UInt8(min (255, pars [i+4])))
                        }
                        // Given the historical disagreement that was caused by an ambiguous spec,
                        // we eat all the remaining parameters.  At least until I can figure out if there
                        i = parCount
                        break
                        
                    case 3: // CMY color - not supported
                        break
                        
                    case 4: // CMYK color - not supported
                        break
                        
                    case 5: // indexed color
                        if i+2 < parCount {
                            bg = Attribute.Color.ansi256(code: UInt8 (min (255, pars [i+2])))
                            i += 1
                        }
                        i += 1

                    default:
                        break
                    }
                }
            case 49:
                // reset bg
                bg = CharData.defaultAttr.bg
            case 90...97:
                // fg color 16
                p += 8
                fg = Attribute.Color.ansi256(code: UInt8(p - 90))
            case 100...107:
                // bg color 16
                p += 8;
                bg = Attribute.Color.ansi256(code: UInt8(p - 100))
            default:
                log ("Unknown SGR attribute: \(p) \(pars)")
            }
            i += 1
        }
        curAttr = Attribute(fg: fg, bg: bg, style: style)
    }

    //
    //CSI Pm l  Reset Mode (RM).
    //    Ps = 2  -> Keyboard Action Mode (AM).
    //    Ps = 4  -> Replace Mode (IRM).
    //    Ps = 1 2  -> Send/receive (SRM).
    //    Ps = 2 0  -> Normal Linefeed (LNM).
    //CSI ? Pm l
    //  DEC Private Mode Reset (DECRST).
    //    Ps = 1  -> Normal Cursor Keys (DECCKM).
    //    Ps = 2  -> Designate VT52 mode (DECANM).
    //    Ps = 3  -> 80 Column Mode (DECCOLM).
    //    Ps = 4  -> Jump (Fast) Scroll (DECSCLM).
    //    Ps = 5  -> Normal Video (DECSCNM).
    //    Ps = 6  -> Normal Cursor Mode (DECOM).
    //    Ps = 7  -> No Wraparound Mode (DECAWM).
    //    Ps = 8  -> No Auto-repeat Keys (DECARM).
    //    Ps = 9  -> Don't send Mouse X & Y on button press.
    //    Ps = 1 0  -> Hide toolbar (rxvt).
    //    Ps = 1 2  -> Stop Blinking Cursor (att610).
    //    Ps = 1 8  -> Don't print form feed (DECPFF).
    //    Ps = 1 9  -> Limit print to scrolling region (DECPEX).
    //    Ps = 2 5  -> Hide Cursor (DECTCEM).
    //    Ps = 3 0  -> Don't show scrollbar (rxvt).
    //    Ps = 3 5  -> Disable font-shifting functions (rxvt).
    //    Ps = 4 0  -> Disallow 80 -> 132 Mode.
    //    Ps = 4 1  -> No more(1) fix (see curses resource).
    //    Ps = 4 2  -> Disable Nation Replacement Character sets (DEC-
    //    NRCM).
    //    Ps = 4 4  -> Turn Off Margin Bell.
    //    Ps = 4 5  -> No Reverse-wraparound Mode.
    //    Ps = 4 6  -> Stop Logging.  (This is normally disabled by a
    //    compile-time option).
    //    Ps = 4 7  -> Use Normal Screen Buffer.
    //    Ps = 6 6  -> Numeric keypad (DECNKM).
    //    Ps = 6 7  -> Backarrow key sends delete (DECBKM).
    //    Ps = 1 0 0 0  -> Don't send Mouse X & Y on button press and
    //    release.  See the section Mouse Tracking.
    //    Ps = 1 0 0 1  -> Don't use Hilite Mouse Tracking.
    //    Ps = 1 0 0 2  -> Don't use Cell Motion Mouse Tracking.
    //    Ps = 1 0 0 3  -> Don't use All Motion Mouse Tracking.
    //    Ps = 1 0 0 4  -> Don't send FocusIn/FocusOut events.
    //    Ps = 1 0 0 5  -> Disable Extended Mouse Mode.
    //    Ps = 1 0 1 0  -> Don't scroll to bottom on tty output
    //    (rxvt).
    //    Ps = 1 0 1 1  -> Don't scroll to bottom on key press (rxvt).
    //    Ps = 1 0 3 4  -> Don't interpret "meta" key.  (This disables
    //    the eightBitInput resource).
    //    Ps = 1 0 3 5  -> Disable special modifiers for Alt and Num-
    //    Lock keys.  (This disables the numLock resource).
    //    Ps = 1 0 3 6  -> Don't send ESC  when Meta modifies a key.
    //    (This disables the metaSendsEscape resource).
    //    Ps = 1 0 3 7  -> Send VT220 Remove from the editing-keypad
    //    Delete key.
    //    Ps = 1 0 3 9  -> Don't send ESC  when Alt modifies a key.
    //    (This disables the altSendsEscape resource).
    //    Ps = 1 0 4 0  -> Do not keep selection when not highlighted.
    //    (This disables the keepSelection resource).
    //    Ps = 1 0 4 1  -> Use the PRIMARY selection.  (This disables
    //    the selectToClipboard resource).
    //    Ps = 1 0 4 2  -> Disable Urgency window manager hint when
    //    Control-G is received.  (This disables the bellIsUrgent
    //    resource).
    //    Ps = 1 0 4 3  -> Disable raising of the window when Control-
    //    G is received.  (This disables the popOnBell resource).
    //    Ps = 1 0 4 7  -> Use Normal Screen Buffer, clearing screen
    //    first if in the Alternate Screen.  (This may be disabled by
    //    the titeInhibit resource).
    //    Ps = 1 0 4 8  -> Restore cursor as in DECRC.  (This may be
    //    disabled by the titeInhibit resource).
    //    Ps = 1 0 4 9  -> Use Normal Screen Buffer and restore cursor
    //    as in DECRC.  (This may be disabled by the titeInhibit
    //    resource).  This combines the effects of the 1 0 4 7  and 1 0
    //    4 8  modes.  Use this with terminfo-based applications rather
    //    than the 4 7  mode.
    //    Ps = 1 0 5 0  -> Reset terminfo/termcap function-key mode.
    //    Ps = 1 0 5 1  -> Reset Sun function-key mode.
    //    Ps = 1 0 5 2  -> Reset HP function-key mode.
    //    Ps = 1 0 5 3  -> Reset SCO function-key mode.
    //    Ps = 1 0 6 0  -> Reset legacy keyboard emulation (X11R6).
    //    Ps = 1 0 6 1  -> Reset keyboard emulation to Sun/PC style.
    //    Ps = 2 0 0 4  -> Reset bracketed paste mode.
    //
    func cmdResetMode (_ pars: [Int], _ collect: cstring)
    {
        if pars.count == 0 {
            return
        }

        if pars.count > 1 {
            for i in 0..<pars.count {
                resetMode (pars [i], collect)
            }
            return
        }
        resetMode (pars [0], collect)
    }

    func resetMode (_ par: Int, _ collect: cstring)
    {
        if collect == [] {
            switch (par) {
            case 4:
                insertMode = false
            case 20:
                lineFeedMode = false
                break
            default:
                break
            }
        } else if collect == [UInt8 (ascii: "?")] {
            switch (par) {
            case 1:
                applicationCursor = false
            case 3:
                if allow80To132 {
                    // DECCOLM
                    resize (cols: 80, rows: rows)
                    tdel.sizeChanged(source: self)
                    resetToInitialState()
                }
            case 4: // DECSCLM - Jump scroll mode
                // Ignore, unimplemented
                break
            case 5:
                // Reset default color
                curAttr = CharData.defaultAttr
            case 6:
                // DECOM Reset
                originMode = false
            case 7:
                wraparound = false
            case 12:
                cursorBlink = false
            case 40:
                allow80To132 = false
            case 41:
                // Workaround not implemented 
                break
            case 45:
                reverseWraparound = false
            case 66:
                log ("Switching back to normal keypad.");
                applicationKeypad = false
                syncScrollArea ()
            case 69:
                // DECSLRM
                marginMode = false
            case 9: // X10 Mouse
                mouseMode = .off
            case 1000: // vt200 mouse
                mouseMode = .off
            case 95: // DECNCSM - clear on DECCOLM changes
                // unsupported
                break
            case 1002: // button event mouse
                mouseMode = .off
            case 1003: // any event mouse
                mouseMode = .off
            case 1004: // send focusin/focusout events
                sendFocus = false
            case 1005: // utf8 ext mode mouse
                mouseProtocol = .x10
            case 1006: // sgr ext mode mouse
                mouseProtocol = .x10
            case 1015: // urxvt ext mode mouse
                mouseProtocol = .x10
            case 25: // hide cursor
                hideCursor ()
            case 1048: // alt screen cursor
                cmdRestoreCursor ([], [])
            case 1034:
                // Terminal.app ignores this request, and keeps sending ESC+letter
                break
            case 1049: // alt screen buffer cursor
                fallthrough
            case 47: // normal screen buffer
                fallthrough
            case 1047: // normal screen buffer - clearing it first
                   // Ensure the selection manager has the correct buffer
                buffers!.activateNormalBuffer (clearAlt: par == 1047 || par == 1049)
                if (par == 1049){
                    cmdRestoreCursor ([], [])
                }
                refresh (startRow: 0, endRow: rows - 1)
                syncScrollArea ()
                showCursor ()
                tdel.bufferActivated(source: self)
                
            case 2004: // bracketed paste mode (https://cirw.in/blog/bracketed-paste)
                bracketedPasteMode = false
                break
            default:
                log ("Unhandled ? resetMode with \(par) and \(collect)")
                break
            }
        }
    }

    //
    // CSI Pm h  Set Mode (SM).
    //     Ps = 2  -> Keyboard Action Mode (AM).
    //     Ps = 4  -> Insert Mode (IRM).
    //     Ps = 1 2  -> Send/receive (SRM).
    //     Ps = 2 0  -> Automatic Newline (LNM).
    // CSI ? Pm h
    //   DEC Private Mode Set (DECSET).
    //     Ps = 1  -> Application Cursor Keys (DECCKM).
    //     Ps = 2  -> Designate USASCII for character sets G0-G3
    //     (DECANM), and set VT100 mode.
    //     Ps = 3  -> 132 Column Mode (DECCOLM).
    //     Ps = 4  -> Smooth (Slow) Scroll (DECSCLM).
    //     Ps = 5  -> Reverse Video (DECSCNM).
    //     Ps = 6  -> Origin Mode (DECOM).
    //     Ps = 7  -> Wraparound Mode (DECAWM).
    //     Ps = 8  -> Auto-repeat Keys (DECARM).
    //     Ps = 9  -> Send Mouse X & Y on button press.  See the sec-
    //     tion Mouse Tracking.
    //     Ps = 1 0  -> Show toolbar (rxvt).
    //     Ps = 1 2  -> Start Blinking Cursor (att610).
    //     Ps = 1 8  -> Print form feed (DECPFF).
    //     Ps = 1 9  -> Set print extent to full screen (DECPEX).
    //     Ps = 2 5  -> Show Cursor (DECTCEM).
    //     Ps = 3 0  -> Show scrollbar (rxvt).
    //     Ps = 3 5  -> Enable font-shifting functions (rxvt).
    //     Ps = 3 8  -> Enter Tektronix Mode (DECTEK).
    //     Ps = 4 0  -> Allow 80 -> 132 Mode.
    //     Ps = 4 1  -> more(1) fix (see curses resource).
    //     Ps = 4 2  -> Enable Nation Replacement Character sets (DECN-
    //     RCM).
    //     Ps = 4 4  -> Turn On Margin Bell.
    //     Ps = 4 5  -> Reverse-wraparound Mode.
    //     Ps = 4 6  -> Start Logging.  This is normally disabled by a
    //     compile-time option.
    //     Ps = 4 7  -> Use Alternate Screen Buffer.  (This may be dis-
    //     abled by the titeInhibit resource).
    //     Ps = 6 6  -> Application keypad (DECNKM).
    //     Ps = 6 7  -> Backarrow key sends backspace (DECBKM).
    //     Ps = 1 0 0 0  -> Send Mouse X & Y on button press and
    //     release.  See the section Mouse Tracking.
    //     Ps = 1 0 0 1  -> Use Hilite Mouse Tracking.
    //     Ps = 1 0 0 2  -> Use Cell Motion Mouse Tracking.
    //     Ps = 1 0 0 3  -> Use All Motion Mouse Tracking.
    //     Ps = 1 0 0 4  -> Send FocusIn/FocusOut events.
    //     Ps = 1 0 0 5  -> Enable Extended Mouse Mode.
    //     Ps = 1 0 1 0  -> Scroll to bottom on tty output (rxvt).
    //     Ps = 1 0 1 1  -> Scroll to bottom on key press (rxvt).
    //     Ps = 1 0 3 4  -> Interpret "meta" key, sets eighth bit.
    //     (enables the eightBitInput resource).
    //     Ps = 1 0 3 5  -> Enable special modifiers for Alt and Num-
    //     Lock keys.  (This enables the numLock resource).
    //     Ps = 1 0 3 6  -> Send ESC   when Meta modifies a key.  (This
    //     enables the metaSendsEscape resource).
    //     Ps = 1 0 3 7  -> Send DEL from the editing-keypad Delete
    //     key.
    //     Ps = 1 0 3 9  -> Send ESC  when Alt modifies a key.  (This
    //     enables the altSendsEscape resource).
    //     Ps = 1 0 4 0  -> Keep selection even if not highlighted.
    //     (This enables the keepSelection resource).
    //     Ps = 1 0 4 1  -> Use the CLIPBOARD selection.  (This enables
    //     the selectToClipboard resource).
    //     Ps = 1 0 4 2  -> Enable Urgency window manager hint when
    //     Control-G is received.  (This enables the bellIsUrgent
    //     resource).
    //     Ps = 1 0 4 3  -> Enable raising of the window when Control-G
    //     is received.  (enables the popOnBell resource).
    //     Ps = 1 0 4 7  -> Use Alternate Screen Buffer.  (This may be
    //     disabled by the titeInhibit resource).
    //     Ps = 1 0 4 8  -> Save cursor as in DECSC.  (This may be dis-
    //     abled by the titeInhibit resource).
    //     Ps = 1 0 4 9  -> Save cursor as in DECSC and use Alternate
    //     Screen Buffer, clearing it first.  (This may be disabled by
    //     the titeInhibit resource).  This combines the effects of the 1
    //     0 4 7  and 1 0 4 8  modes.  Use this with terminfo-based
    //     applications rather than the 4 7  mode.
    //     Ps = 1 0 5 0  -> Set terminfo/termcap function-key mode.
    //     Ps = 1 0 5 1  -> Set Sun function-key mode.
    //     Ps = 1 0 5 2  -> Set HP function-key mode.
    //     Ps = 1 0 5 3  -> Set SCO function-key mode.
    //     Ps = 1 0 6 0  -> Set legacy keyboard emulation (X11R6).
    //     Ps = 1 0 6 1  -> Set VT220 keyboard emulation.
    //     Ps = 2 0 0 4  -> Set bracketed paste mode.
    // Modes:
    //   http: *vt100.net/docs/vt220-rm/chapter4.html
    //
    func cmdSetMode (_ pars: [Int], _ collect: cstring)
    {
        if pars.count == 0 {
            return
        }

        if pars.count > 1 {
            for i in 0..<pars.count {
                setMode (pars [i], collect)
            }
            return
        }
        setMode (pars [0], collect)
    }

    func setMode (_ par: Int, _ collect: cstring)
    {
        if (collect == []) {
            switch par {
            case 4:
                //Console.WriteLine ("This needs to handle the replace mode as well");
                // https://vt100.net/docs/vt510-rm/IRM.html
                insertMode = true
            case 20:
                // Automatic New Line (LNM)
                lineFeedMode = true
                break;
            default:
                log ("Unhandled verbatim setMode with \(par) and \(collect)")
                break
            }
        } else if collect == [UInt8 (ascii: "?")] {
            switch par {
            case 1:
                applicationCursor = true
            case 2:
                setgCharset (0, charset: CharSets.defaultCharset)
                setgCharset (1, charset: CharSets.defaultCharset)
                setgCharset (2, charset: CharSets.defaultCharset)
                setgCharset (3, charset: CharSets.defaultCharset)
                // set VT100 mode here
                
            case 3: // DECCOLM - go to 132 col mode
                if allow80To132 {
                    resize (cols: 132, rows: rows)
                    resetToInitialState()
                    tdel.sizeChanged(source: self)
                }
            case 4: // Smooth scroll mode
                // DECSCLM, unsupported
                break
            case 5:
                // Inverted colors
                curAttr = CharData.invertedAttr
            case 6:
                // DECOM Set
                originMode = true
            case 7:
                wraparound = true
            case 12:
                cursorBlink = true
                break;
            case 40:
                allow80To132 = true
            case 66:
                log ("Serial port requested application keypad.")
                applicationKeypad = true
                syncScrollArea ()
            case 9:
                // X10 Mouse
                mouseMode = .x10
            case 45: // Xterm Reverse Wrap-around
                // reverse wraparound can only be enabled if Auto-wrap is enabled (DECAWM)
                if wraparound {
                    reverseWraparound = true
                }
            case 69:
                // Enable left and right margin mode (DECLRMM),
                marginMode = true
            case 95: // DECNCSM - clear on DECCOLM changes
                // unsupported
                break
            case 1000:
                // SET_VT200_HIGHLIGHT_MOUSE
                mouseMode = .vt200
            case 1002:
                // SET_BTN_EVENT_MOUSE
                mouseMode = .buttonEventTracking

            case 1003:
                // SET_ANY_EVENT_MOUSE
                mouseMode = .anyEvent

            case 1004: // send focusin/focusout events
                   // focusin: ^[[I
                   // focusout: ^[[O
                sendFocus = true
            case 1005:
                // utf8 ext mode mouse
                mouseProtocol = .utf8
                break;
            case 1006: // sgr ext mode mouse
                mouseProtocol = .sgr
            case 1015: // urxvt ext mode mouse
                mouseProtocol = .urxvt
            case 25: // show cursor
                showCursor()
            case 63:
                // DECRLM - Cursor Right to Left Mode, not supported
                break
            case 1034:
                // Terminal.app ignores this request, and keeps sending ESC+letter
                // Given our UTF8 world, I do not think this is a worth encoding
                break
            case 1048: // alt screen cursor
                cmdSaveCursor ([], [])
            case 1049: // alt screen buffer cursor
                cmdSaveCursor ([], [])
                // FALL-THROUGH
                fallthrough
            case 47: // alt screen buffer
                fallthrough
            case 1047: // alt screen buffer
                buffers!.activateAltBuffer (fillAttr: nil)
                refresh (startRow: 0, endRow: rows - 1)
                syncScrollArea ()
                showCursor ()
                tdel.bufferActivated(source: self)
                
            case 2004: // bracketed paste mode (https://cirw.in/blog/bracketed-paste)
                // TODO: must implement bracketed paste mode
                bracketedPasteMode = true
            default:
                log ("Unhandled ? setMode with \(par) and \(collect)")
                break;
            }
        } else {
            log ("Unhandled setMode with \(par) and \(collect)")
        }
        
    }


    //
    // CSI Ps g  Tab Clear (TBC).
    //     Ps = 0  -> Clear Current Column (default).
    //     Ps = 3  -> Clear All.
    // Potentially:
    //   Ps = 2  -> Clear Stops on Line.
    //   http://vt100.net/annarbor/aaa-ug/section6.html
    //
    func cmdTabClear (_ pars: [Int], _ collect: cstring)
    {
        let p = pars.count == 0 ? 0 : pars [0]
        if p == 0 {
            buffer.tabClear(pos: buffer.x)
        } else if (p == 3) {
            buffer.clearTabStops ()
        }
    }


    //
    // CSI Ps ; Ps f
    //   Horizontal and Vertical Position [row;column] (default =
    //   [1,1]) (HVP).
    //
    func cmdHVPosition (_ pars: [Int], _ collect: cstring)
    {
        var p = 1
        var q = 1
        if pars.count > 0 {
            p = max (pars [0], 1)
            if (pars.count > 1){
                q = max (pars [1], 1)
            }
        }
        
        buffer.y = p - 1 + (originMode ? buffer.scrollTop : 0)
        if buffer.y >= rows {
            buffer.y = rows - 1
        }
        
        buffer.x = q - 1 + (originMode && marginMode ? buffer.marginLeft : 0)
        if buffer.x >= cols {
            buffer.x = cols - 1
        }
    }

    //
    // CSI Pm e  Vertical Position Relative (VPR)
    //   [rows] (default = [row+1,column])
    // reuse CSI Ps B ?
    //
    func cmdVPositionRelative (_ pars: [Int], _ collect: cstring)
    {
        let p = max (pars.count == 0 ? 1 : pars [0], 1)
        let newY = buffer.y + p

        if newY >= rows {
            buffer.y = rows - 1
        } else {
            buffer.y = newY
        }

        // If the end of the line is hit, prevent this action from wrapping around to the next line.
        if buffer.x >= cols {
            buffer.x -= 1
        }
    }


    //
    // CSI Pm d  Vertical Position Absolute (VPA)
    //   [row] (default = [1,column])
    //
    func cmdLinePosAbsolute (_ pars: [Int], collect: cstring)
    {
        let p = max (pars.count == 0 ? 1 : pars [0], 1)

        if (p - 1 >= rows) {
            buffer.y = rows - 1
        } else {
            buffer.y = p - 1
        }
    }

    //
    // CSI Ps c  Send Device Attributes (Primary DA).
    //     Ps = 0  or omitted -> request attributes from terminal.  The
    //     response depends on the decTerminalID resource setting.
    //     -> CSI ? 1 ; 2 c  (``VT100 with Advanced Video Option'')
    //     -> CSI ? 1 ; 0 c  (``VT101 with No Options'')
    //     -> CSI ? 6 c  (``VT102'')
    //     -> CSI ? 6 0 ; 1 ; 2 ; 6 ; 8 ; 9 ; 1 5 ; c  (``VT220'')
    //   The VT100-style response parameters do not mean anything by
    //   themselves.  VT220 parameters do, telling the host what fea-
    //   tures the terminal supports:
    //     Ps = 1  -> 132-columns.
    //     Ps = 2  -> Printer.
    //     Ps = 6  -> Selective erase.
    //     Ps = 8  -> User-defined keys.
    //     Ps = 9  -> National replacement character sets.
    //     Ps = 1 5  -> Technical characters.
    //     Ps = 2 2  -> ANSI color, e.g., VT525.
    //     Ps = 2 9  -> ANSI text locator (i.e., DEC Locator mode).
    // CSI > Ps c
    //   Send Device Attributes (Secondary DA).
    //     Ps = 0  or omitted -> request the terminal's identification
    //     code.  The response depends on the decTerminalID resource set-
    //     ting.  It should apply only to VT220 and up, but xterm extends
    //     this to VT100.
    //     -> CSI  > Pp ; Pv ; Pc c
    //   where Pp denotes the terminal type
    //     Pp = 0  -> ``VT100''.
    //     Pp = 1  -> ``VT220''.
    //   and Pv is the firmware version (for xterm, this was originally
    //   the XFree86 patch number, starting with 95).  In a DEC termi-
    //   nal, Pc indicates the ROM cartridge registration number and is
    //   always zero.
    // More information:
    //   xterm/charproc.c - line 2012, for more information.
    //   vim responds with ^[[?0c or ^[[?1c after the terminal's response (?)
    //
    func cmdSendDeviceAttributes (_ pars: [Int], collect: cstring)
    {
        if pars.count > 0 && pars [0] > 0 {
            log ("SendDeviceAttribuets got \(pars) and \(String(cString: collect))")
            return
        }

        if collect == [UInt8 (ascii: ">")] || collect == [UInt8 (ascii: ">"), UInt8 (ascii: "0")] {
            // DA2 Secondary Device Attributes
            if pars.count == 0 || pars [0] == 0 {
                let vt510 = 61 // we identified as a vt510
                let kbd = 1 // PC-style keyboard
                sendResponse(cc.CSI, ">\(vt510);20;\(kbd)c")
                return
            }
            log ("Got a CSI > c with an unknown set of argument")
            return
        }
        let name = options.termName
        if collect == [] {
            if name.hasPrefix("xterm") || name.hasPrefix ("rxvt-unicode") || name.hasPrefix("screen") {
                sendResponse (cc.CSI, "?1;2c")
            } else if name.hasPrefix ("linux") {
                sendResponse (cc.CSI, "?6c")
            }
        } else if collect.count == 1 && collect [0] == UInt8 (ascii: ">") {
            // xterm and urxvt
            // seem to spit this
            // out around ~370 times (?).
            if name.hasPrefix ("xterm") {
                sendResponse (cc.CSI, ">0;276;0c")
            } else if name.hasPrefix ("rxvt-unicode") {
                sendResponse (cc.CSI, ">85;95;0c")
            } else if name.hasPrefix ("linux") {
                // not supported by linux console.
                // linux console echoes parameters.
                sendResponse ("\(pars[0])c")
            } else if name.hasPrefix ("screen") {
                sendResponse (cc.CSI, ">83;40003;0c")
            }
        }
    }


    //
    // CSI Ps b  Repeat the preceding graphic character Ps times (REP).
    //
    func cmdRepeatPrecedingCharacter (_ pars: [Int], collect: cstring)
    {
        let p = max (pars.count == 0 ? 1 : pars [0], 1)
        let line = buffer.lines [buffer.yBase + buffer.y]
        let chData = buffer.x - 1 < 0 ? CharData (attribute: CharData.defaultAttr) : line [buffer.x - 1]
        
        for _ in 0..<p {
            insertCharacter(chData)
        }
    }

    //
    //CSI Pm a  Character Position Relative
    //  [columns] (default = [row,col+1]) (HPR)
    //reuse CSI Ps C ?
    //
    func cmdHPositionRelative (_ pars: [Int], collect: cstring)
    {
        let p = max (pars.count == 0 ? 1 : pars [0], 1)
        
        buffer.x += p
        if buffer.x >= cols {
            buffer.x = cols - 1
        }
    }

    //
    // CSI Pm `  Character Position Absolute
    //   [column] (default = [row,1]) (HPA).
    //
    func cmdCharPosAbsolute (_ pars: [Int], collect: cstring)
    {
        let p = max (pars.count == 0 ? 1 : pars [0], 1)

        buffer.x = p - 1
        if buffer.x >= cols {
            buffer.x = cols - 1
        }
    }

    //
    //CSI Ps Z  Cursor Backward Tabulation Ps tab stops (default = 1) (CBT).
    //
    func cmdCursorBackwardTab (_ pars: [Int], collect: cstring)
    {
        if buffer.x > cols {
            return
        }
        let p = max (pars.count == 0 ? 1 : pars [0], 1)

        for _ in 0..<p {
            buffer.x = buffer.previousTabStop ()
        }
    }

    //
    // CSI Ps X
    // Erase Ps Character(s) (default = 1) (ECH).
    //
    func cmdEraseChars (_ pars: [Int], collect: cstring)
    {
        let p = max (pars.count == 0 ? 1 : pars [0], 1)

        buffer.lines [buffer.y + buffer.yBase].replaceCells (
            start: buffer.x,
            end: buffer.x + p,
            fillData: CharData (attribute:  eraseAttr ()))
    }

    func csiT (_ pars: [Int], collect: cstring)
    {
        if collect.count == 0 {
            cmdScrollDown(pars)
        } else if collect == [UInt8 (ascii: ">")] {
            cmdXtermTitleModeReset(pars)
        }
    }
    //
    // CSI Ps T  Scroll down Ps lines (default = 1) (SD).
    //
    func cmdScrollDown (_ pars: [Int])
    {
        let p = min (max (pars.count == 0 ? 1 : pars [0], 1), rows)
        let da = CharData.defaultAttr

        let row = buffer.scrollTop + buffer.yBase

        let columnCount = buffer.marginRight-buffer.marginLeft+1
        let rowCount = buffer.scrollBottom-buffer.scrollTop
        for _ in 0..<p {
            for i in (0..<rowCount).reversed() {
                let src = buffer.lines [row+i]
                let dst = buffer.lines [row+i+1]
                
                dst.copyFrom(src, srcCol: buffer.marginLeft, dstCol: buffer.marginLeft, len: columnCount)
            }
            let last = buffer.lines [row]
            last.fill (with: CharData (attribute: da), atCol: buffer.marginLeft, len: columnCount)
        }
        // this.maxRange();
        updateRange (startLine: buffer.scrollTop, endLine: buffer.scrollBottom)
    }

    //
    // CSI Ps S  Scroll up Ps lines (default = 1) (SU).
    //
    func cmdScrollUp (_ pars: [Int], collect: cstring)
    {
        let p = max (pars.count == 0 ? 1 : pars [0], 1)
        let da = CharData.defaultAttr

        if marginMode {
            let row = buffer.scrollTop + buffer.yBase

            let columnCount = buffer.marginRight-buffer.marginLeft+1
            let rowCount = buffer.scrollBottom-buffer.scrollTop
            for _ in 0..<p {
                for i in 0..<(rowCount) {
                    let src = buffer.lines [row+i+1]
                    let dst = buffer.lines [row+i]
                    
                    dst.copyFrom(src, srcCol: buffer.marginLeft, dstCol: buffer.marginLeft, len: columnCount)
                }
                let last = buffer.lines [row+rowCount]
                last.fill (with: CharData (attribute: da), atCol: buffer.marginLeft, len: columnCount)
            }
        } else {
            for _ in 0..<p {
                buffer.lines.splice (start: buffer.yBase + buffer.scrollTop, deleteCount: 1,
                                     items: [], change: { line in updateRange (line)})
                buffer.lines.splice (start: buffer.yBase + buffer.scrollBottom, deleteCount: 0,
                                     items: [buffer.getBlankLine (attribute: da)],
                                     change: { line in updateRange (line) })
            }
        }
        // this.maxRange();
        updateRange (startLine: buffer.scrollTop, endLine: buffer.scrollBottom)
    }

    //
    // CSI Ps P
    // Delete Ps Character(s) (default = 1) (DCH).
    //
    func cmdDeleteChars (pars: [Int], _ collect: cstring)
    {
        let buffer = self.buffer
        var p = max (pars.count == 0 ? 1 : pars [0], 1)
        
        if marginMode {
            if buffer.x < buffer.marginLeft || buffer.x > buffer.marginRight {
                return
            }
            if buffer.x + p > buffer.marginRight {
                p = buffer.marginRight - buffer.x + 1
            }
        }
        // buffer.x = buffer.cols is a special case on the edge, we do not delete columns in that boundary
        if buffer.x == buffer.cols {
            return
        }
        buffer.lines [buffer.y + buffer.yBase].deleteCells (
            pos: buffer.x, n: p, rightMargin: marginMode ? buffer.marginRight : cols-1, fillData: CharData (attribute: eraseAttr ()))
        
        updateRange (buffer.y)
    }

    //
    // CSI Ps M
    // Delete Ps Line(s) (default = 1) (DL).
    //
    func cmdDeleteLines (_ pars: [Int], _ collect: cstring)
    {
        restrictCursor()
        let buffer = self.buffer
        // No point deleting more lines than the available rows, prevents
        // a denial of service caused by very large numbers passed here
        let p = min (buffer.rows+1, max (pars.count == 0 ? 1 : pars [0], 1))
        let row = buffer.y + buffer.yBase
        var j = rows - 1 - buffer.scrollBottom
        j = rows - 1 + buffer.yBase - j
        let ea = eraseAttr ()
        
        if marginMode {
            if buffer.x >= buffer.marginLeft && buffer.x <= buffer.marginRight {
                let columnCount = buffer.marginRight-buffer.marginLeft+1
                let rowCount = buffer.scrollBottom-buffer.scrollTop
                for _ in 0..<p {
                    for i in 0..<(rowCount) {
                        let src = buffer.lines [row+i+1]
                        let dst = buffer.lines [row+i]
                        
                        dst.copyFrom(src, srcCol: buffer.marginLeft, dstCol: buffer.marginLeft, len: columnCount)
                    }
                    
                    let last = buffer.lines [row+rowCount]
                    last.fill (with: CharData (attribute: ea), atCol: buffer.marginLeft, len: columnCount)
                }
            }
        } else {
            if buffer.y >= buffer.scrollTop && buffer.y <= buffer.scrollBottom {
                for _ in 0..<p {
                    // test: echo -e '\e[44m\e[1M\e[0m'
                    // blankLine(true) - xterm/linux behavior
                    buffer.lines.splice (start: row, deleteCount: 1, items: [], change: { line in updateRange (line)})
                    buffer.lines.splice (start: j, deleteCount: 0,
                                         items: [buffer.getBlankLine (attribute: ea)],
                                         change: { line in updateRange (line)})
                }
            }
        }
        
        // this.maxRange();
        updateRange (startLine: buffer.y, endLine: buffer.scrollBottom)
    }

    //
    // CSI Ps ' ~
    // Delete Ps Column(s) (default = 1) (DECDC), VT420 and up.
    //
    // @vt: #Y CSI DECDC "Delete Columns"  "CSI Ps ' ~"  "Delete `Ps` columns at cursor position."
    // DECDC deletes `Ps` times columns at the cursor position for all lines with the scroll margins,
    // moving content to the left. Blank columns are added at the right margin.
    // DECDC has no effect outside the scrolling margins.

    func cmdDeleteColumns (_ pars: [Int], _ collect: cstring)
    {
        let buffer = self.buffer
        if buffer.y > buffer.scrollBottom || buffer.y < buffer.scrollTop {
            return
        }
        // buffer.x = buffer.cols is a special case on the edge, we do not delete columns in that boundary
        if buffer.x == buffer.cols {
            return
        }
        if marginMode {
            if buffer.x < buffer.marginLeft || buffer.x > buffer.marginRight {
                return
            }
        }

        let p = max (pars.count == 0 ? 1 : pars [0], 1)
        
        for y in buffer.scrollTop...buffer.scrollBottom {
            let line = buffer.lines [buffer.yBase + y]
            line.deleteCells(pos: buffer.x, n: p, rightMargin: marginMode ? buffer.marginRight : cols-1, fillData: buffer.getNullCell(attribute: eraseAttr()))
            line.isWrapped = false
        }
        updateRange (startLine: buffer.scrollTop, endLine: buffer.scrollBottom)
    }


    //
    // Helper method to reset cells in a terminal row.
    // The cell gets replaced with the eraseChar of the terminal and the isWrapped property is set to false.
    // @param y row index
    //
    func resetBufferLine (y: Int)
    {
        eraseInBufferLine (y: y, start: 0, end: cols, clearWrap: true)
        updateRange(y)
    }

    /**
     * Sends the provided text to the connected backend
     */
    public func sendResponse (text: String)
    {
        tdel.send (source: self, data: ([UInt8] (text.utf8))[...])
    }
    
    /**
     * Sends the provided text to the connected backend, takes a variable list of arguments
     * that could be either [UInt8], Strings, or a single UInt8 value.
     */
    public func sendResponse (_ items: Any ...)
    {
        var buffer: [UInt8] = []
        
        for item in items {
            if let arr = item as? [UInt8] {
                buffer.append(contentsOf: arr)
            } else if let str = item as? String {
                buffer.append (contentsOf: [UInt8] (str.utf8))
            } else if let c = item as? UInt8 {
                buffer.append (c)
            } else {
                log ("Do not know how to handle type \(item)")
            }
        }
        tdel.send (source: self, data: buffer[...])
    }
    
#if DEBUG
    public var silentLog = false
#else
    public var silentLog = true
#endif
    
    func error (_ text: String)
    {
        if !silentLog {
            print("Error: \(text)")
        }
    }
    
    func log (_ text: String)
    {
        if !silentLog {
            print("Info: \(text)")
        }
    }
    
    /**
     * Processes the provided byte-array coming from the backend
     */
    public func feed (byteArray: [UInt8])
    {
        parse (buffer: byteArray[...])
    }
    
    public func feed (text: String)
    {
        parse (buffer: ([UInt8] (text.utf8))[...])
    }

    public func feed (buffer: ArraySlice<UInt8>)
    {
        parse (buffer: buffer)
    }

    public func parse (buffer: ArraySlice<UInt8>)
    {
        parser.parse(data: buffer)
    }
 
    var dirtyLines: Set<Int> = Set<Int>()
    
    /**
     * Registers the given line as requiring to be updated by the front-end engine
     *
     * The front-end engine should call `getUpdateRange` to
     * determine which region in the screen needs to be redrawn.   This method adds the specified
     * line to the range of modified lines
     *
     * Scrolling tells if this was just issued as part of scrolling which we don't register for the
     * scroll-invariant update ranges.
     */
    func updateRange (_ y: Int, scrolling: Bool = false, updateDirtySet: Bool = true)
    {        
        if !scrolling {
            let effectiveY = buffer.yDisp + y
            if effectiveY >= 0 {
                if effectiveY < scrollInvariantRefreshStart {
                    scrollInvariantRefreshStart = effectiveY
                }
                if effectiveY > scrollInvariantRefreshEnd {
                    scrollInvariantRefreshEnd = effectiveY
                }
            }
        }
        
        if y >= 0 {
            if y < refreshStart {
                refreshStart = y
            }
            if y > refreshEnd {
                refreshEnd = y
            }
        }
        if updateDirtySet {
            dirtyLines.insert (y)
        }
    }
    
    func updateRange (startLine: Int, endLine: Int, scrolling: Bool = false)
    {
        updateRange (startLine, scrolling: scrolling, updateDirtySet: false)
        updateRange (endLine, scrolling: scrolling, updateDirtySet: false)
        for line in startLine...endLine {
            dirtyLines.insert (line)
        }
<<<<<<< HEAD
    }
    
    private func updateLine(_ y: Int) {
        tdel.lineChange(source: self, y: y - buffer.yBase)
    }
    
    private func informLineChangeInterval(_ y1: Int, _ y2: Int) {
        for y in y1...y2 {
            tdel.lineChange(source: self, y: y)
        }
=======
>>>>>>> 73e87770
    }
    
    public func updateFullScreen ()
    {
        refreshStart = 0
        refreshEnd = rows
        
        scrollInvariantRefreshStart = buffer.yDisp
        scrollInvariantRefreshEnd = buffer.yDisp + rows
        
        for line in 0...rows {
            dirtyLines.insert (line)
        }

    }
    
    /**
     * Returns the starting and ending lines that need to be redrawn, or nil
     * if no part of the screen needs to be updated.   Alternatively, you can
     * get a Set<Int> with the changed lines by calling `changedLines()`.
     *
     * UI toolkits should call `clearUpdateRange` to reset these changes
     * after they have used this information, so that new changes only reflect
     * the actual changes.
     */
    public func getUpdateRange () -> (startY: Int, endY: Int)?
    {
        if refreshEnd == -1 && refreshStart == Int.max {
            //print ("Emtpy update range")
            return nil
        }
        //print ("Update: \(refreshStart) \(refreshEnd)")
        return (refreshStart, refreshEnd)
    }
    
    /**
<<<<<<< HEAD
     * Returns the starting and ending lines that need to be redrawn, or nil
     * if no part of the screen needs to be updated.
     *
     * This is different from getUpdateRange() in that lines are from start of scroll back,
     * not what the terminal has visible right now.
     */
    public func getScrollInvariantUpdateRange () -> (startY: Int, endY: Int)?
    {
        if scrollInvariantRefreshEnd == -1 && scrollInvariantRefreshStart == Int.max {
            //print ("Emtpy update range")
            return nil
        }
        //print ("Update: \(scrollInvariantRefreshStart) \(scrollInvariantRefreshEnd)")
        return (scrollInvariantRefreshStart, scrollInvariantRefreshEnd)
    }
    
    /**
=======
>>>>>>> 73e87770
     * Returns a set containing the lines that have been modified, the
     * returned set is not sorted.
     *
     * UI toolkits should call `clearUpdateRange` to reset these changes
     * after they have used this information, so that new changes only reflect
     * the actual changes.
     */
   public func changedLines () -> Set<Int>
   {
       return dirtyLines
   }
   

    /**
     * Check for payload identifiers that are not in use and stop retaining their payload,
     * to avoid accumulting memory for images and URLs that are no longer visible or
     * available by scrolling.
     */
    public func garbageCollectPayload() {
        // stop right away if there is nothing to collect
        if TinyAtom.lastCollected == TinyAtom.lastUsed {
            return
        }
        
        // check all atoms used in both buffers
        var used = Set<UInt16>()
        for buffer in [buffers.normal, buffers.alt] {
            for line in buffer._lines.array {
                if let array = line?.data {
                    for data in array {
                        let code = data.payload.code
                        if code > 0 {
                            used.insert(code)
                        }
                    }
                }
            }
        }
        
        // since we create atoms in order we expect them to run out of use
        // in order as well and stop with first atom that is still in use
        for code in UInt16(TinyAtom.lastCollected + 1)...UInt16(TinyAtom.lastUsed) {
            if used.contains(code) {
                // code still in use
                break
            }
            
            TinyAtom.lastCollected = Int(code)
            TinyAtom.release(code: code)
        }
    }
    
    /**
<<<<<<< HEAD
=======
     * Returns the starting and ending lines that need to be redrawn, or nil
     * if no part of the screen needs to be updated.
     *
     * This is different from getUpdateRange() in that lines are from start of scroll back,
     * not what the terminal has visible right now.
     */
    public func getScrollInvariantUpdateRange () -> (startY: Int, endY: Int)?
    {
        if scrollInvariantRefreshEnd == -1 && scrollInvariantRefreshStart == Int.max {
            //print ("Emtpy update range")
            return nil
        }
        //print ("Update: \(scrollInvariantRefreshStart) \(scrollInvariantRefreshEnd)")
        return (scrollInvariantRefreshStart, scrollInvariantRefreshEnd)
    }
    
    /**
>>>>>>> 73e87770
     * Clears the state of the pending display redraw region as well as the dirtyLines set.
     */
    public func clearUpdateRange ()
    {
        refreshStart = Int.max
        refreshEnd = -1
        
        scrollInvariantRefreshStart = Int.max
        scrollInvariantRefreshEnd = -1
        
        dirtyLines.removeAll()
    }
    
    /**
     * Zero-based (row, column) of cursor location relative to visible part of display.
     * Returns: a tuple, where the first element contains the column (x) and the second the row (y) where the cursor is.
     */
    public func getCursorLocation() -> (x: Int, y: Int) {
        return (buffer.x, buffer.y)
    }
    
    /**
     * Returns the uppermost visible row on the terminal buffer
     */
    public func getTopVisibleRow() -> Int {
        return buffer.yDisp
    }
    
    // ESC c Full Reset (RIS)
    /// This performs a full reset of the terminal, like a soft reset, but additionally resets the buffer conents and scroll area.
    /// for a soft reset see `softReset`
    public func resetToInitialState ()
    {
        options.rows = rows
        options.cols = cols
        let savedCursorHidden = cursorHidden
        setup (isReset: true)
        cursorHidden = savedCursorHidden
        refresh (startRow: 0, endRow: rows-1)
        syncScrollArea ()
    }

    // Support for:
    // ESC 6 Back Index (DECBI) and
    // ESC 9 Forward Index (DECFI)
    func columnIndex (back: Bool)
    {
        let buffer = self.buffer
        let x = buffer.x
        let leftMargin = buffer.marginLeft
        if back {
            if x == leftMargin {
                columnScroll (back: back, at: x)
            } else {
                cursorBackward(count: 1)
            }
        } else {
            let rightMargin = buffer.marginRight
            if x == rightMargin  {
                columnScroll (back: back, at: leftMargin)
            } else if x == buffer.cols {
                // on the boundaries, we ignore, test_DECFI_WholeScreenScrolls
            } else {
                cursorForward(count: 1)
            }
        }
    }
    
    func columnScroll (back: Bool, at: Int)
    {
        if buffer.y < buffer.scrollTop || buffer.y > buffer.scrollBottom || buffer.x < buffer.marginLeft || buffer.x > buffer.marginRight {
            return
        }
        for y in buffer.scrollTop...buffer.scrollBottom {
            let line = buffer.lines [buffer.yBase + y]
            if back {
                line.insertCells(pos: at, n: 1, rightMargin: marginMode ? buffer.marginRight : cols-1, fillData: buffer.getNullCell())
            } else {
                line.deleteCells(pos: at, n: 1, rightMargin: marginMode ? buffer.marginRight : cols-1, fillData: buffer.getNullCell(attribute: eraseAttr()))
            }
            //line.isWrapped = false
        }
        updateRange (buffer.scrollTop)
        updateRange (buffer.scrollBottom)
        informLineChangeInterval(buffer.scrollTop, buffer.scrollBottom)
    }
    
    // ESC D Index (Index is 0x84) - IND
    func cmdIndex ()
    {
        restrictCursor()
        
        let buffer = self.buffer
        let newY = buffer.y + 1
        if newY > buffer.scrollBottom {
            scroll ()
        } else {
            buffer.y = newY
        }
        // If the end of the line is hit, prevent this action from wrapping around to the next line
        if buffer.x > cols {
            buffer.x -= 1
        }
    }
    
    var blankLine: BufferLine = BufferLine(cols: 0)
    
    public func scroll (isWrapped: Bool = false)
    {
#if xxx_DEBUG
        print("scroll: isWrapped = \(isWrapped)")
#endif
        
        let buffer = self.buffer
        var newLine = blankLine
        if newLine.count != cols || newLine [0].attribute != eraseAttr () {
            newLine = buffer.getBlankLine (attribute: eraseAttr (), isWrapped: isWrapped)
            blankLine = newLine
        }
        newLine.isWrapped = isWrapped

        let topRow = buffer.yBase + buffer.scrollTop
        let bottomRow = buffer.yBase + buffer.scrollBottom

        if buffer.scrollTop == 0 {
            // Determine whether the buffer is going to be trimmed after insertion.
            let willBufferBeTrimmed = buffer.lines.isFull

            // Insert the line using the fastest method
            if bottomRow == buffer.lines.count - 1 {
                if willBufferBeTrimmed {
                    buffer.lines.recycle ()
                } else {
                    buffer.lines.push (BufferLine (from: newLine))
                }
            } else {
                buffer.lines.splice (start: bottomRow + 1, deleteCount: 0,
                                     items: [BufferLine (from: newLine)],
                                     change: { line in updateRange (line)})
            }

            // Only adjust ybase and ydisp when the buffer is not trimmed
            if !willBufferBeTrimmed {
                buffer.yBase += 1
                // Only scroll the ydisp with ybase if the user has not scrolled up
                if !userScrolling {
                    buffer.yDisp += 1
                }
            } else {
                if buffer.hasScrollback {
                    buffer.linesTop += 1
                }
                
                // When the buffer is full and the user has scrolled up, keep the text
                // stable unless ydisp is right at the top
                if userScrolling {
                    buffer.yDisp = max (buffer.yDisp - 1, 0)
                }
            }
        } else {
            // scrollTop is non-zero which means no line will be going to the
            // scrollback, instead we can just shift them in-place.
            let scrollRegionHeight = bottomRow - topRow + 1 /*as it's zero-based*/
            if scrollRegionHeight > 1 {
                buffer.lines.shiftElements (start: topRow + 1, count: scrollRegionHeight - 1, offset: -1)
            }
            buffer.lines [bottomRow] = BufferLine (from: newLine)
        }

        // Move the viewport to the bottom of the buffer unless the user is
        // scrolling.
        if !userScrolling {
            buffer.yDisp = buffer.yBase
        }

        //buffer.dump ()
        // Flag rows that need updating
        updateRange (buffer.scrollTop, scrolling: true)
        updateRange (buffer.scrollBottom, scrolling: true)
        
        if !buffer.hasScrollback {
            updateRange(startLine: buffer.scrollTop, endLine: buffer.scrollBottom)
        }

        /**
         * This event is emitted whenever the terminal is scrolled.
         * The one parameter passed is the new y display position.
         *
         * @event scroll
         */
        tdel.scrolled(source: self, yDisp: buffer.yDisp)
    }
        
    public func emitLineFeed ()
    {
        tdel.linefeed(source: self)
    }
    
    //
    // ESC n
    // ESC o
    // ESC |
    // ESC }
    // ESC ~
    //   DEC mnemonic: LS (https://vt100.net/docs/vt510-rm/LS.html)
    //   When you use a locking shift, the character set remains in GL or GR until
    //   you use another locking shift. (partly supported)
    //
    func setgLevel (_ v: UInt8)
    {
        gLevel = v
        if let cs = CharSets.all [v] {
            charset = cs
        } else {
            charset = nil
        }
    }
    
    //
    // ESC % @
    // ESC % G
    //   Select default character set. UTF-8 is not supported (string are unicode anyways)
    //   therefore ESC % G does the same.
    //
    func cmdSelectDefaultCharset ()
    {
        setgLevel (0)
        setgCharset (0, charset: CharSets.defaultCharset)
    }

    //
    // ESC c
    //   DEC mnemonic: RIS (https://vt100.net/docs/vt510-rm/RIS.html)
    //   Reset to initial state.
    //
    func cmdReset ()
    {
            parser.reset ()
            resetToInitialState ()
    }
            
    //
    // ESC >
    //   DEC mnemonic: DECKPNM (https://vt100.net/docs/vt510-rm/DECKPNM.html)
    //   Enables the keypad to send numeric characters to the host.
    //
    func cmdKeypadNumericMode ()
    {
            applicationKeypad = false
            syncScrollArea ()
    }
                    
    //
    // ESC =
    //   DEC mnemonic: DECKPAM (https://vt100.net/docs/vt510-rm/DECKPAM.html)
    //   Enables the numeric keypad to send application sequences to the host.
    //
    func cmdKeypadApplicationMode ()
    {
            applicationKeypad = true
            syncScrollArea ()
    }

    func eraseAttr () -> Attribute
    {
        Attribute (fg: CharData.defaultAttr.fg, bg: curAttr.bg, style: CharData.defaultAttr.style)
    }
    
    func setgCharset (_ v: UInt8, charset: [UInt8: String]?)
    {
        CharSets.all [v] = charset
        if gLevel == v {
            self.charset = charset
        }
    }
    
    public func resize (cols: Int, rows: Int)
    {
        let newCols = max (cols, MINIMUM_COLS)
        let newRows = max (rows, MINIMUM_ROWS)
        if newCols == self.cols && newRows == self.rows {
            return
        }
        let oldCols = self.cols
        buffers.resize(newColumns: newCols, newRows: newRows)
        self.cols = newCols
        self.rows = newRows
        options.cols = newCols
        options.rows = newRows
        buffers.normal.setupTabStops (index: oldCols)
        buffers.alt.setupTabStops (index: oldCols)
        refresh (startRow: 0, endRow: self.rows - 1)
    }
    
    func syncScrollArea ()
    {
        // This should call the viewport sync-scroll-area
    }

    /**
     * Registers that the region between startRow and endRow was modified and needs to be updated by the
     */
    public func refresh (startRow: Int, endRow: Int)
    {
        // TO BE HONEST - This probably should not be called directly,
        // instead the view shoudl after feeding data, determine if there is a need
        // to refresh based on the parameters provided for refresh ranges, and then
        // update, to avoid the backend rtiggering this multiple times.

        updateRange (startLine: startRow, endLine: endRow)
    }
    
    public func showCursor ()
    {
        if cursorHidden == false {
            return
        }
        cursorHidden = false
        //refresh (startRow: buffer.y, endRow: buffer.y)
        tdel.showCursor (source: self)
    }
    
    public func hideCursor ()
    {
        if cursorHidden {
            return
        }
        cursorHidden = true
        tdel.hideCursor(source: self)
    }

    // Encode button and position to characters
    func encodeMouseUtf (data: inout [UInt8], ch: Int)
    {
        if ch == 2047 {
            data.append(0)
            return
        }
        if ch < 127 {
            data.append (UInt8(ch))
        } else {
            let rc = ch > 2047 ? 2047 : ch
            data.append (0xc0 | (UInt8 (rc >> 6)))
            data.append (0x80 | (UInt8 (rc & 0x3f)))
        }
    }
    
    /**
     * Encodes the button action in the format expected by the client
     * - Parameter button: The button to encode
     * - Parameter release: `true` if this is a mouse release event
     * - Parameter shift: `true` if the shift key is pressed
     * - Parameter meta: `true` if the meta/alt key is pressed
     * - Parameter control: `true` if the control key is pressed
     * - Returns: the encoded value
     */
    public func encodeButton (button: Int, release: Bool, shift: Bool, meta: Bool, control: Bool) -> Int
    {
        var value: Int

        if release {
            value = 3
        } else {
            switch (button) {
            case 0:
                value = 0
            case 1:
                value = 1
            case 2:
                value = 2
            case 4:
                value = 64
            case 5:
                value = 65
            default:
                value = 0
            }
        }
        if mouseMode.sendsModifiers() {
            if shift {
                value |= 4
            }
            if meta {
                value |= 8
            }
            if control {
                value |= 16
            }
        }
        return value
    }
    
    /**
     * Sends a mouse event for a specific button at the specific location
     * - Parameter buttonFlags: Button flags encoded in Cb mode.
     * - Parameter x: X coordinate for the event
     * - Parameter y: Y coordinate for the event
     */
    public func sendEvent (buttonFlags: Int, x: Int, y: Int)
    {
        //print ("got \(mouseProtocol)")
        switch mouseProtocol {
        case .x10:
            sendResponse(cc.CSI, "M", [UInt8(buttonFlags+32), min (UInt8(255), UInt8(32 + x+1)), min (UInt8(255), UInt8(32+y+1))])
        case .sgr:
            let bflags : Int = ((buttonFlags & 3) == 3) ? (buttonFlags & ~3) : buttonFlags
            let m = ((buttonFlags & 3) == 3) ? "m" : "M"
            sendResponse(cc.CSI, "<\(bflags);\(x+1);\(y+1)\(m)")
        case .urxvt:
            sendResponse(cc.CSI, "\(buttonFlags+32);\(x+1);\(y+1)M");
        case .utf8:
            var buffer: [UInt8] = [UInt8 (ascii: "M")]
            encodeMouseUtf(data: &buffer, ch: buttonFlags+32)
            encodeMouseUtf (data: &buffer, ch: x+33)
            encodeMouseUtf (data: &buffer, ch: y+33)
            sendResponse(cc.CSI, buffer)
        }
    }
    
    /**
     * Sends a mouse motion event for a specific button at the specific location
     * - Parameter buttonFlags: Button flags encoded in Cb mode.
     * - Parameter x: X coordinate for the event
     * - Parameter y: Y coordinate for the event
     */
    public func sendMotion (buttonFlags: Int, x: Int, y: Int)
    {
        sendEvent(buttonFlags: buttonFlags+32, x: x, y: y)
    }
    
    static var matchColorCache : [Int:Int] = [:]
    func matchColor (_ r1: Int, _ g1: Int, _ b1: Int) -> Int32
    {
        // TODO
        abort ()
    }
    
    var terminalTitle: String = ""              // The Xterm terminal title
    var iconTitle: String = ""                  // The Xterm minimized window title
    var terminalTitleStack: [String] = []
    var terminalIconStack: [String] = []
    
    public func setTitle (text: String)
    {
        terminalTitle = text
        tdel.setTerminalTitle(source: self, title: text)
    }

    public func setIconTitle (text: String)
    {
        iconTitle = text
        tdel.setTerminalIconTitle(source: self, title: text)
    }

    func reverseIndex ()
    {
        restrictCursor()
        if buffer.y == buffer.scrollTop {
            // possibly move the code below to term.reverseScroll()
            // test: echo -ne '\e[1;1H\e[44m\eM\e[0m'
            // blankLine(true) is xterm/linux behavior
            let scrollRegionHeight = buffer.scrollBottom - buffer.scrollTop
            buffer.lines.shiftElements (start: buffer.y + buffer.yBase, count: scrollRegionHeight, offset: 1)
            buffer.lines [buffer.y + buffer.yBase] = buffer.getBlankLine (attribute: eraseAttr ())
            updateRange (startLine: buffer.scrollTop, endLine: buffer.scrollBottom)
        } else {
            buffer.y -= 1
        }
    }
    
    /**
     * Provides a baseline set of environment variables that would be useful to run the terminal,
     * you can customzie these accordingly.
     * - Returns:
     */
    public static func getEnvironmentVariables (termName: String? = nil) -> [String]
    {
        var l : [String] = []
        let t = termName == nil ? "xterm-256color" : termName!
        l.append ("TERM=\(t)")
        
        // Without this, tools like "vi" produce sequences that are not UTF-8 friendly
        l.append ("LANG=en_US.UTF-8")
        let env = ProcessInfo.processInfo.environment
        for x in ["LOGNAME", "USER", "DISPLAY", "LC_TYPE", "USER", "HOME" /* "PATH" */ ] {
            if env.keys.contains(x) {
                l.append ("\(x)=\(env[x]!)")
            }
        }
        return l
    }
    
    /// Specified the kind of buffer is being requested from the terminal
    public enum BufferKind {
        /// The currently active buffer (can be either normal or alt)
        case active
        /// The normal buffer, regardless of which buffer is active
        case normal
        /// The alternate buffer, regardless of which buffer is active
        case alt
    }
    
    func bufferFromKind (kind: BufferKind) -> Buffer
    {
        switch kind {
        case .active:
            return buffers.active
        case .normal:
            return buffers.normal
        case .alt:
            return buffers.alt
        }
    }
    
    /// Returns the contents of the specified terminal buffer encoded as UTF8 in the provided Data buffer
    /// - Parameter kind: which buffer to retrive the data for
    /// - Parameter encoding: which encoding to use for the returned value, defaults to utf8
    public func getBufferAsData (kind: BufferKind = .active, encoding: String.Encoding = .utf8) -> Data
    {
        var result = Data()
        
        let b = bufferFromKind(kind: kind)
        let newLine = Data([10])
        for row in 0..<b.lines.count {
            let bufferLine = b.lines [row]
            let str = bufferLine.translateToString(trimRight: true)
            if let encoded = str.data(using: encoding) {
                result.append (encoded)
                result.append (newLine)
            }
        }
        return result
    }    
}

// Default implementations
public extension TerminalDelegate {
    func cursorStyleChanged (source: Terminal, newStyle: CursorStyle)
    {
        // Do nothing
    }
    
    func setTerminalTitle (source: Terminal, title: String) {
        // Do nothing
    }

    func setTerminalIconTitle (source: Terminal, title: String) {
        // nothing
    }
    
    func scrolled(source: Terminal, yDisp: Int) {
        // nothing
    }
    
    func linefeed(source: Terminal) {
        // nothing
    }
    
    func bufferActivated(source: Terminal) {
        // nothing
    }
    
    func windowCommand(source: Terminal, command: Terminal.WindowManipulationCommand) -> [UInt8]? {
        // no special handling
        return nil
    }
    
    func sizeChanged(source: Terminal) {
        // nothing
    }
    
    func bell (source: Terminal){
        // nothing
    }
    
    func isProcessTrusted (source: Terminal) -> Bool {
        return true
    }
    
    func selectionChanged (source: Terminal){
        // nothing
    }
    
    func showCursor(source: Terminal) {
        // nothing
    }

    func hideCursor(source: Terminal) {
        // nothing
    }

    func mouseModeChanged(source: Terminal) {
    }
    
    func hostCurrentDirectoryUpdated (source: Terminal) {
    }
    
    func hostCurrentDocumentUpdated (source: Terminal) {
    }
    
    func colorChanged (source: Terminal, idx: Int?) {
        
    }
    
    func getColors (source: Terminal) -> (foreground: Color, background: Color)
    {
        return (source.foregroundColor, source.backgroundColor)
    }
    
    func setForegroundColor (source: Terminal, color: Color)
    {
        source.foregroundColor = color
    }
    
    func setBackgroundColor (source: Terminal, color: Color)
    {
        source.backgroundColor = color
    }
    
    func iTermContent (source: Terminal, _ content: String) {
        
    }
<<<<<<< HEAD
    
    func clipboardCopy(source: Terminal, _ content: Data) {
        
    }
    
    func notify(source: Terminal, _ title: String, _ body: String) {
        
    }
=======
>>>>>>> 73e87770

}

extension UInt8 {
    // ascii codes 48 '0' through 57 '9' return as their digit
    var digit: Int? {
        guard self >= 48 && self <= 59 else {
            return nil
        }
        return Int(self) - 48
    }
}

extension ArraySlice where Element == UInt8 {
    func hasPrefix(_ string: String) -> Bool {
        var k = 0
        for char in string {
            guard k < count else { return false }
            
            if self[startIndex+k] != char.asciiValue {
                return false
            }
            
            k += 1
        }
        return true
    }
    
#if DEBUG
    // this call is expensive and should be used for debugging only
    var asDebugString: String? {
        var nullTerminated = [UInt8](self)
        nullTerminated.append(0)
        let string = String(cString: nullTerminated)
        
        var escaped = ""
        for c in string {
            if let ascii = c.asciiValue,
               ascii < 32 || c == "\\" || c == "\"" {
                
                switch c {
                case "\n":
                    escaped += "\\n"
                case "\r":
                    escaped += "\\r"
                case "\r\n":
                    escaped += "\\r\\n"
                case "\t":
                    escaped += "\\t"
                case "\\":
                    escaped += "\\\\"
                case "\"":
                    escaped += "\\\""
                case "\u{1b}":
                    escaped += "\\e"
                    
                default:
                    escaped += String(format: "\\x%02x", ascii)
                }
                
            } else {
                escaped += "\(c)"
            }
        }
        return escaped
    }
#endif
}

extension Array where Element == UInt8 {
    // replace existing sequences of bytes corresponding to ascii encoding of from
    // with ascii encoding of to where nothing happens if strings are not pure 7-bit ascii
    mutating func replace(_ from: String, _ to: String) {
        // fast exit if first element of from is missing
        guard let first = from.first?.asciiValue,
              contains(first) else {
            return
        }
        
        // we can do work on ascii sequences
        guard from.allSatisfy({ $0.asciiValue != nil }),
              to.allSatisfy({ $0.asciiValue != nil }) else {
            return
        }
        let array1 = from.map({ $0.asciiValue! })
        let array2 = to.map({ $0.asciiValue! })
        
        // we just do naive search and replace on byte level
        var k = 0
        while k + array1.count <= count {
            var match = true
            for i in 0..<array1.count {
                if array1[i] != self[k+i] {
                    match = false
                    break
                }
            }
            if match {
                replaceSubrange(k..<(k+array1.count), with: array2)
            } else {
                k += 1
            }
        }
    }
}<|MERGE_RESOLUTION|>--- conflicted
+++ resolved
@@ -174,7 +174,6 @@
     func getColors (source: Terminal) -> (foreground: Color, background: Color)
     
     /**
-<<<<<<< HEAD
     * This method is invoked when the client application (iTerm2) has issued a OSC 1337.
     *
     * The default implementaiton does nothing.
@@ -196,13 +195,6 @@
      */
     func notify(source: Terminal, _ title: String, _ body: String)
     
-=======
-     * This method is invoked when the client application (iTerm2) has issued a OSC 1337.
-     *
-     * The default implementaiton does nothing.
-     */
-    func iTermContent (source: Terminal, _ content: String)
->>>>>>> 73e87770
 }
 
 /**
@@ -252,28 +244,16 @@
     var marginMode: Bool = false
     
     var insertMode: Bool = false
-<<<<<<< HEAD
     
     /// Indicates that the application has toggled bracketed paste mode, which means that when content is pasted into
     /// the terminal, the content will be wrapped in "ESC [ 200 ~" to start, and "ESC [ 201 ~" to end.
     public private(set) var bracketedPasteMode: Bool = false
     
-=======
-    
-    /// Indicates that the application has toggled bracketed paste mode, which means that when content is pasted into
-    /// the terminal, the content will be wrapped in "ESC [ 200 ~" to start, and "ESC [ 201 ~" to end.
-    public private(set) var bracketedPasteMode: Bool = false
-    
->>>>>>> 73e87770
     var charset: [UInt8:String]? = nil
     var gcharset: Int = 0
     var wraparound: Bool = false
     var reverseWraparound: Bool = false
-<<<<<<< HEAD
     var tdel: TerminalDelegate!
-=======
-    var tdel: TerminalDelegate
->>>>>>> 73e87770
     var curAttr: Attribute = CharData.defaultAttr
     var gLevel: UInt8 = 0
     var cursorBlink: Bool = false
@@ -317,10 +297,7 @@
     public var currentAttribute: Attribute {
         get { return curAttr }
     }
-<<<<<<< HEAD
-
-=======
->>>>>>> 73e87770
+
     // The requested conformance from DECSCL command
     enum TerminalConformance {
         case vt100
@@ -521,17 +498,6 @@
     public func getCharData (col: Int, row: Int) -> CharData?
     {
         if col < 0 || col >= cols {
-<<<<<<< HEAD
-            return nil
-        }
-        if let l = getLine (row: row) {
-            return l [col]
-        }
-        return nil
-    }
-
-    /// Returns the contents of a line as a BufferLine, or nil if the requested line is out of range
-=======
             return nil
         }
         if let l = getLine (row: row) {
@@ -550,27 +516,6 @@
             return nil
         }
         return buffer.lines [row + buffer.yDisp]
-    }
-
-    /// Returns the contents of a line as a BufferLine counting from the begging of the scroll buffer.
->>>>>>> 73e87770
-    ///
-    /// The line is counted  from start of scroll back, not what the terminal has visible right now.
-    /// - Parameter row: the row to retrieve, relative to the scroll buffer, not the visible display
-    /// - Returns: nil if the col or row are out of bounds, or the BufferLine  otherwise
-<<<<<<< HEAD
-    public func getLine (row: Int) -> BufferLine? {
-        if row < 0 || row >= rows {
-            return nil
-        }
-        return buffer.lines [row + buffer.yDisp]
-=======
-    public func getScrollInvariantLine (row: Int) -> BufferLine? {
-        if row < buffer.linesTop || row >= buffer.lines.count + buffer.linesTop {
-            return nil
-        }
-        return buffer.lines [row-buffer.linesTop]
->>>>>>> 73e87770
     }
 
     /// Returns the contents of a line as a BufferLine counting from the begging of the scroll buffer.
@@ -846,10 +791,7 @@
         // 115 - Reset Tektronix foreground color.
         // 116 - Reset Tektronix background color.
         
-<<<<<<< HEAD
         parser.oscHandlers [777] = oscNotification
-=======
->>>>>>> 73e87770
         parser.oscHandlers [1337] = osciTerm2
 
         //
@@ -928,12 +870,8 @@
         }
         
         // insert image into buffer
-<<<<<<< HEAD
         let width = image.width ?? 1
         let size = Int8(width < 127 ? width : 127)
-=======
-        let size = Int8(image.width ?? 1)
->>>>>>> 73e87770
         var charData = CharData(attribute: Attribute.empty, char: " ", size: size)
         charData.setPayload(atom: token)
         insertCharacter(charData)
@@ -1462,7 +1400,6 @@
         }
     }
     
-<<<<<<< HEAD
     // Copy to clipboard with sequence on the form:
     //    ESC ] 52 ; c ; [base64 data] \a
     // where c is for copy and the only thing supported.
@@ -1500,8 +1437,6 @@
         tdel.notify(source: self, title, body)
     }
     
-=======
->>>>>>> 73e87770
     // OSC 1337 is used by iTerm2 for imgcat and other things:
     //  https://iterm2.com/documentation-images.html
     func osciTerm2 (_ data: ArraySlice<UInt8>) {
@@ -4073,19 +4008,6 @@
         for line in startLine...endLine {
             dirtyLines.insert (line)
         }
-<<<<<<< HEAD
-    }
-    
-    private func updateLine(_ y: Int) {
-        tdel.lineChange(source: self, y: y - buffer.yBase)
-    }
-    
-    private func informLineChangeInterval(_ y1: Int, _ y2: Int) {
-        for y in y1...y2 {
-            tdel.lineChange(source: self, y: y)
-        }
-=======
->>>>>>> 73e87770
     }
     
     public func updateFullScreen ()
@@ -4122,26 +4044,6 @@
     }
     
     /**
-<<<<<<< HEAD
-     * Returns the starting and ending lines that need to be redrawn, or nil
-     * if no part of the screen needs to be updated.
-     *
-     * This is different from getUpdateRange() in that lines are from start of scroll back,
-     * not what the terminal has visible right now.
-     */
-    public func getScrollInvariantUpdateRange () -> (startY: Int, endY: Int)?
-    {
-        if scrollInvariantRefreshEnd == -1 && scrollInvariantRefreshStart == Int.max {
-            //print ("Emtpy update range")
-            return nil
-        }
-        //print ("Update: \(scrollInvariantRefreshStart) \(scrollInvariantRefreshEnd)")
-        return (scrollInvariantRefreshStart, scrollInvariantRefreshEnd)
-    }
-    
-    /**
-=======
->>>>>>> 73e87770
      * Returns a set containing the lines that have been modified, the
      * returned set is not sorted.
      *
@@ -4195,8 +4097,6 @@
     }
     
     /**
-<<<<<<< HEAD
-=======
      * Returns the starting and ending lines that need to be redrawn, or nil
      * if no part of the screen needs to be updated.
      *
@@ -4214,7 +4114,6 @@
     }
     
     /**
->>>>>>> 73e87770
      * Clears the state of the pending display redraw region as well as the dirtyLines set.
      */
     public func clearUpdateRange ()
@@ -4837,7 +4736,6 @@
     func iTermContent (source: Terminal, _ content: String) {
         
     }
-<<<<<<< HEAD
     
     func clipboardCopy(source: Terminal, _ content: Data) {
         
@@ -4846,8 +4744,6 @@
     func notify(source: Terminal, _ title: String, _ body: String) {
         
     }
-=======
->>>>>>> 73e87770
 
 }
 
