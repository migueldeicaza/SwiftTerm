--- conflicted
+++ resolved
@@ -146,11 +146,8 @@
         }
         
         end = newEnd
-<<<<<<< HEAD
-        active = true
-=======
-        terminal.tdel?.selectionChanged(source: terminal)
->>>>>>> 388efe52
+        active = true
+        terminal.tdel?.selectionChanged(source: terminal)
     }
     
     /**
@@ -159,11 +156,8 @@
     public func dragExtend (row: Int, col: Int)
     {
         end = Position(col: col, row: row + terminal.buffer.yDisp)
-<<<<<<< HEAD
-        active = true
-=======
-        terminal.tdel?.selectionChanged(source: terminal)
->>>>>>> 388efe52
+        active = true
+        terminal.tdel?.selectionChanged(source: terminal)
     }
     
     /**
@@ -184,10 +178,7 @@
         start = Position(col: 0, row: row)
         end = Position(col: terminal.cols-1, row: row)
         active = true
-<<<<<<< HEAD
-=======
-        terminal.tdel?.selectionChanged(source: terminal)
->>>>>>> 388efe52
+        terminal.tdel?.selectionChanged(source: terminal)
     }
     
     /**
@@ -336,10 +327,7 @@
             end = position
         }
         active = true
-<<<<<<< HEAD
-=======
-        terminal.tdel?.selectionChanged(source: terminal)
->>>>>>> 388efe52
+        terminal.tdel?.selectionChanged(source: terminal)
     }
     
     /**
@@ -348,8 +336,6 @@
     public func selectNone ()
     {
         active = false
-<<<<<<< HEAD
-=======
         terminal.tdel?.selectionChanged(source: terminal)
     }
     
@@ -364,7 +350,6 @@
             r += line.toString()
         }
         return r
->>>>>>> 388efe52
     }
     
     public func getSelectedText () -> String {
