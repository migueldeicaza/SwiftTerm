--- conflicted
+++ resolved
@@ -354,11 +354,7 @@
         guard let currentContext = getCurrentGraphicsContext() else {
             return
         }
-<<<<<<< HEAD
-        drawTerminalContents (dirtyRect: dirtyRect, context: currentContext)
-=======
         drawTerminalContents (dirtyRect: dirtyRect, context: currentContext, offset: 0)
->>>>>>> 841c20c2
     }
     
     public override func cursorUpdate(with event: NSEvent)
@@ -370,37 +366,15 @@
     {
         window?.makeFirstResponder (self)
     }
-<<<<<<< HEAD
-
-    open override var bounds: NSRect {
-=======
     
     open override var frame: NSRect {
->>>>>>> 841c20c2
         get {
             return super.bounds
         }
         set(newValue) {
-<<<<<<< HEAD
-            super.bounds = newValue
-            
-            let newRows = Int (newValue.height / cellDimension.height)
-            let newCols = Int (getEffectiveWidth (rect: newValue) / cellDimension.width)
-            
-            if newCols != terminal.cols || newRows != terminal.rows {
-                terminal.resize (cols: newCols, rows: newRows)
-                fullBufferUpdate (terminal: terminal)
-            }
-            
-            accessibility.invalidate ()
-            search.invalidate ()
-            
-            terminalDelegate?.sizeChanged (source: self, newCols: newCols, newRows: newRows)
-=======
             super.frame = newValue
             guard cellDimension != nil else { return }
             processSizeChange(newSize: newValue.size)
->>>>>>> 841c20c2
             needsDisplay = true
         }
     }
@@ -1144,37 +1118,4 @@
         NSSound.beep()
     }
 }
-<<<<<<< HEAD
-
-extension NSBezierPath {
-    func addLine(to: CGPoint)
-    {
-        self.line (to: to)
-    }
-}
-
-extension NSView {
-    func rectsBeingDrawn() -> [CGRect] {
-       var rectsPtr: UnsafePointer<CGRect>? = nil
-       var count: Int = 0
-       self.getRectsBeingDrawn(&rectsPtr, count: &count)
-
-       return Array(UnsafeBufferPointer(start: rectsPtr, count: count))
-     }
-    
-    public func pending(_ msg: String = "PENDING RECTS") {
-        print (msg)
-        for x in rectsBeingDrawn() {
-            print ("   -> \(x)")
-        }
-    }
-}
-extension NSAttributedString {
-    func fuzzyHasSelectionBackground () -> Bool
-    {
-        return attributeKeys.contains(NSAttributedString.Key.selectionBackgroundColor.rawValue)
-    }
-}
-=======
->>>>>>> 841c20c2
 #endif