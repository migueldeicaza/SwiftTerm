--- conflicted
+++ resolved
@@ -529,15 +529,14 @@
                        blue: blue,
                        alpha: 1.0)
     }
-<<<<<<< HEAD
-
+  
     static func make (hue: CGFloat, saturation: CGFloat, brightness: CGFloat, alpha: CGFloat) -> TTColor
     {
         return UIColor(hue: hue,
                        saturation: saturation,
                        brightness: brightness,
                        alpha: alpha)
-=======
+    }
     
     static func make (color: Color) -> UIColor
     {
@@ -545,7 +544,6 @@
                  green: CGFloat (color.green) / 65535.0,
                  blue: CGFloat (color.blue) / 65535.0,
                  alpha: 1.0)
->>>>>>> cbbe20c4
     }
 }
 #endif