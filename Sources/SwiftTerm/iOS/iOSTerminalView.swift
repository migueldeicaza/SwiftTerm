--- conflicted
+++ resolved
@@ -136,13 +136,8 @@
         }
         set {
             fontSet = FontSet (font: newValue)
-<<<<<<< HEAD
             resetFont();
-=======
-            resetFont()
             selectNone()
-            fullBufferUpdate(terminal: terminal)
->>>>>>> 2d9d36a4
         }
     }
     
@@ -201,40 +196,20 @@
         link.isPaused = true
     }
     
-<<<<<<< HEAD
-    @objc func pasteCmd(_ sender: Any?) {
+    @objc open override func paste (_ sender: Any?) {
+        disableSelectionPanGesture()
         if let start = UIPasteboard.general.string {
             send(txt: start)
             queuePendingDisplay()
         }
-        
-    }
-
-    @objc func copyCmd(_ sender: Any?) {
+    }
+
+    @objc open override func copy(_ sender: Any?) {
         UIPasteboard.general.string = selection.getSelectedText()
         selection.selectNone()
         disableSelectionPanGesture()
     }
-
-=======
->>>>>>> 2d9d36a4
-    @objc open override func copy(_ sender: Any?) {
-        UIPasteboard.general.string = selection.getSelectedText()
-        selection.selectNone()
-    }
-    
-    @objc open override func paste (_ sender: Any?) {
-<<<<<<< HEAD
-        disableSelectionPanGesture()
-        pasteCmd (sender)
-=======
-        if let start = UIPasteboard.general.string {
-            send(txt: start)
-            queuePendingDisplay()
-        }
->>>>>>> 2d9d36a4
-    }
-    
+        
     @objc open override func selectAll(_ sender: Any?) {
         selection.selectAll()
         enableSelectionPanGesture()
@@ -246,7 +221,7 @@
             selection.selectWordOrExpression(at: Position (col: loc.col, row: loc.row), in: terminal.buffer)
             enableSelectionPanGesture()
             DispatchQueue.main.async {
-                self.showContextMenu(at: self.lastLongSelectPos, pos: loc)
+                self.showContextMenu(forRegion:  self.makeContextMenuRegionForSelection(), pos: loc)
             }
             
         }
@@ -256,10 +231,7 @@
     @objc func resetCmd(_ sender: Any?) {
         terminal.cmdReset()
         selection.selectNone()
-<<<<<<< HEAD
         disableSelectionPanGesture()
-=======
->>>>>>> 2d9d36a4
         queuePendingDisplay()
     }
 
@@ -285,52 +257,55 @@
         }
     }
     
-    func showContextMenu (at: CGPoint, pos: Position) {
+    /// Shows the context menu for the terminal, the arguments play a key role:
+    /// - Parameters:
+    ///  - region: This is the location that we want to avoid having the menu being shown
+    ///  - pos: the location where this was triggered in the buffer, it used at a later point
+    ///  to auto-select a word
+    func showContextMenu (forRegion: CGRect, pos: Position) {
         var items: [UIMenuItem] = []
         
-<<<<<<< HEAD
-        if selection.active {
-            items.append(UIMenuItem(title: "Copy", action: #selector(copyCmd)))
-        } else {
-            lastLongSelect = pos
-            lastLongSelectPos = at
-            items.append(UIMenuItem(title: "Select", action: #selector(selectCmd)))
-        }
-        // New versions of iOS automatically show Paste
-//        if UIPasteboard.general.hasStrings {
-//            items.append(UIMenuItem(title: "Paste", action: #selector(pasteCmd)))
-//        }
-=======
         lastLongSelect = pos
-        lastLongSelectPos = at
-
->>>>>>> 2d9d36a4
+        lastLongSelectRegion = forRegion
+
         items.append (UIMenuItem(title: "Reset", action: #selector(resetCmd)))
         
         // Configure the shared menu controller
         let menuController = UIMenuController.shared
         menuController.menuItems = items
         
-        // TODO:
-        //  - If nothing is selected, offer Select, Select All
-        //  - If something is selected, offer copy, look up, share, "Search on StackOverflow"
-
         // Set the location of the menu in the view.
-        let menuLocation = CGRect (origin: at, size: CGSize.zero)
-        //menuController.setTargetRect(menuLocation, in: gestureRecognizer.view!)
-        menuController.showMenu(from: self, rect: menuLocation)
+        //let menuLocation = CGRect (origin: at, size: CGSize (width: cellDimension.width, height: cellDimension.height))
+        menuController.showMenu(from: self, rect: forRegion)
     }
     
     var lastLongSelect: Position?
-    var lastLongSelectPos = CGPoint.zero
+    var lastLongSelectRegion = CGRect.zero
+    
+    /// Creates a region suitable to be passed to the showContextMenu that wants a
+    /// region for the menu to avoid.
+    func makeContextMenuRegionForTap (point: CGPoint) -> CGRect {
+        CGRect (origin: point, size: CGSize (width: cellDimension.width, height: cellDimension.height))
+    }
+                    
+    func makeContextMenuRegionForSelection () -> CGRect {
+        let width = selection.isMultiLine ? frame.width : CGFloat(selection.end.col-selection.start.col)*cellDimension.width
+        
+        return CGRect (x: CGFloat (selection.start.col)*cellDimension.width,
+                       y: CGFloat (selection.start.row)*cellDimension.height,
+                       width: width,
+                       height: CGFloat (selection.end.row-selection.start.row+1)*cellDimension.height)
+    }
     
     @objc func longPress (_ gestureRecognizer: UILongPressGestureRecognizer)
     {
          if gestureRecognizer.state == .began {
              self.becomeFirstResponder()
-             //self.viewForReset = gestureRecognizer.view
-             let location = gestureRecognizer.location(in: gestureRecognizer.view)
-             showContextMenu (at: location, pos: calculateTapHit(gesture: gestureRecognizer))
+             let tapLocation = gestureRecognizer.location(in: gestureRecognizer.view)
+             let tapRegion = makeContextMenuRegionForTap (point: tapLocation)
+             
+             showContextMenu (forRegion: tapRegion,
+                              pos: calculateTapHit (gesture: gestureRecognizer))
           }
     }
     
@@ -346,7 +321,8 @@
         if row < 0 {
             return Position(col: 0, row: 0)
         }
-        return Position (col: col, row: row)
+        
+        return Position (col: min (col, terminal.cols), row: row)
     }
 
     func encodeFlags (release: Bool) -> Int
@@ -363,13 +339,19 @@
     
     func sharedMouseEvent (gestureRecognizer: UIGestureRecognizer, release: Bool)
     {
-        let hit = calculateTapHit(gesture: gestureRecognizer)
-        terminal.sendEvent(buttonFlags: encodeFlags (release: release), x: hit.col, y: hit.row)
-    }
-    
-    #if true
-    #endif
-
+        if let hit = calculateTapHit(gesture: gestureRecognizer).toScreenCoordinate(from: terminal.buffer) {
+            terminal.sendEvent(buttonFlags: encodeFlags (release: release), x: hit.col, y: hit.row)
+        }
+    }
+    
+    // Returns the offsets into getTerminal().buffer.lines for the first visible and last visible lines
+    func getVisibleLineRange () -> ClosedRange<Int> {
+        let topVisibleLine = contentOffset.y/cellDimension.height
+        let bottomVisibleLine = (topVisibleLine+frame.height/cellDimension.height)-1
+
+        return Int(topVisibleLine)...Int(bottomVisibleLine)
+    }
+    
     @objc func singleTap (_ gestureRecognizer: UITapGestureRecognizer)
     {
         if isFirstResponder {
@@ -386,24 +368,20 @@
                     sharedMouseEvent(gestureRecognizer: gestureRecognizer, release: true)
                 }
             } else {
-<<<<<<< HEAD
-                selection.selectNone()
-                disableSelectionPanGesture()
-=======
                 if selection.active {
                     selection.selectNone()
+                    disableSelectionPanGesture()
                 }
                 if UIMenuController.shared.isMenuVisible {
                     UIMenuController.shared.hideMenu()
                 } else {
                     let location = gestureRecognizer.location(in: gestureRecognizer.view)
                     let tapLoc = calculateTapHit(gesture: gestureRecognizer)
-                    
-                    if abs (tapLoc.col-terminal.buffer.x) < 4 && abs (tapLoc.row - terminal.buffer.y) < 2 {
-                        showContextMenu (at: location, pos: tapLoc)
+                    let cursorRow = terminal.buffer.y+terminal.buffer.yDisp
+                    if abs (tapLoc.col-terminal.buffer.x) < 4 && abs (tapLoc.row - cursorRow) < 2 {
+                        showContextMenu (forRegion: makeContextMenuRegionForTap (point: location), pos: tapLoc)
                     }
                 }
->>>>>>> 2d9d36a4
             }
             queuePendingDisplay()
         } else {
@@ -512,8 +490,7 @@
         imgView.tintColor = .white
     }
     
-    @objc func panMouseHandler (_ gestureRecognizer: UIPanGestureRecognizer)
-    {
+    @objc func panMouseHandler (_ gestureRecognizer: UIPanGestureRecognizer){
         guard gestureRecognizer.view != nil else { return }
         if allowMouseReporting && terminal.mouseMode != .off {
             switch gestureRecognizer.state {
@@ -528,15 +505,16 @@
                 }
             case .changed:
                 if terminal.mouseMode.sendButtonTracking() {
-                    let hit = calculateTapHit(gesture: gestureRecognizer)
-                    terminal.sendMotion(buttonFlags: encodeFlags(release: false), x: hit.col, y: hit.row)
+                    if let hit = calculateTapHit(gesture: gestureRecognizer).toScreenCoordinate(from: terminal.buffer) {
+                        terminal.sendMotion(buttonFlags: encodeFlags(release: false), x: hit.col, y: hit.row)
+                    }
                 }
             default:
                 break
             }
         }
     }
-    
+   
     func startSelectionTimer (_ callback: @MainActor @escaping ()->()) {
         panTask = Task {
             while !Task.isCancelled {
@@ -572,7 +550,6 @@
                     selection.pivot = selection.start
                     extend = true
                 }
-<<<<<<< HEAD
                 if extend {
                     selection.pivotExtend(bufferPosition: hit)
                     setNeedsDisplay()
@@ -591,32 +568,6 @@
                     startSelectionTimer {
                         let newPlace = CGRect (x: 0, y: max (0, self.contentOffset.y+absoluteY), width: self.bounds.width, height: self.bounds.height)
                         self.scrollRectToVisible(newPlace, animated: true)
-=======
-                panStart = hit
-            case .changed:
-                let _hit = calculateTapHit(gesture: gestureRecognizer)
-                let hit = Position (col: _hit.col, row: _hit.row+terminal.buffer.yDisp)
-
-                if selection.active {
-                    selection.pivotExtend(row: _hit.row, col: _hit.col)
-                    if hit.row == 0 {
-                        scrollDown(lines: -1)
-                    } else if hit.row == terminal.rows-1 {
-                        scrollDown(lines: 1)
-                    }
-                    
-                    queuePendingDisplay()
-                } else {
-                    if let ps = panStart {
-                        let deltaRow = ps.row - hit.row
-                        if allowMouseReporting {
-                            scrollDown (lines: deltaRow)
-                        } else {
-                            let deltaCol = ps.col - hit.col
-
-                            sendKey (deltaCol: deltaCol, deltaRow: deltaRow)
-                        }
->>>>>>> 2d9d36a4
                     }
                 }
                 setNeedsDisplay()
@@ -636,9 +587,7 @@
         case .ended:
             stopSelectionTimer()
             if selection.active {
-                let location = gestureRecognizer.location(in: gestureRecognizer.view)
-                
-                showContextMenu (at: location, pos: calculateTapHit(gesture: gestureRecognizer))
+                showContextMenu (forRegion: makeContextMenuRegionForSelection(), pos: calculateTapHit(gesture: gestureRecognizer))
             }
             break
         case .cancelled:
@@ -1027,7 +976,7 @@
 
     func ensureCaretIsVisible ()
     {
-        contentOffset = CGPoint (x: 0, y: max (0, contentSize.height-bounds.size.height))
+        contentOffset = CGPoint (x: 0, y: CGFloat (terminal.buffer.lines.count-terminal.rows)*cellDimension.height)
     }
     
 
@@ -1273,10 +1222,7 @@
             if !self.selection.active {
                 UIMenuController.shared.hideMenu()
                 self.selection.selectNone()
-<<<<<<< HEAD
                 self.disableSelectionPanGesture()
-=======
->>>>>>> 2d9d36a4
             }
         }
     }
