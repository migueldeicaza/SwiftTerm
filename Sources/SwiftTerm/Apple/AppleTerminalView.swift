--- conflicted
+++ resolved
@@ -507,26 +507,6 @@
 
         // draw lines
         for row in terminal.buffer.yDisp..<terminal.rows + terminal.buffer.yDisp {
-<<<<<<< HEAD
-            // Render any sixel content first
-            if let images = attrStrBuffer [row].images {
-                let rowBase = frame.height - (CGFloat(row - terminal.buffer.yDisp) * cellDimension.height)
-                for basicImage in images {
-                    guard let image = basicImage as? AppleImage else {
-                        continue
-                    }
-                    let col = image.col
-                    let rect = CGRect(x: CGFloat (col)*cellDimension.width,
-                                      y: rowBase - CGFloat (image.pixelHeight),
-                                      width: CGFloat (image.pixelWidth),
-                                      height: CGFloat (image.pixelHeight))
-                    
-                    image.image.draw(in: rect)
-                }
-            }
-            
-=======
->>>>>>> b7e6c6a2
             let lineOffset = cellDimension.height * (CGFloat(row - terminal.buffer.yDisp + 1))
             let lineOrigin = CGPoint(x: 0, y: frame.height - lineOffset)
             let ctline = CTLineCreateWithAttributedString(attrStrBuffer [row].attrStr)
@@ -605,8 +585,7 @@
 
                 col += runGlyphsCount
             }
-<<<<<<< HEAD
-=======
+
             // Render any sixel content last
             if let images = attrStrBuffer [row].images {
                 let rowBase = frame.height - (CGFloat(row - terminal.buffer.yDisp) * cellDimension.height)
@@ -620,10 +599,9 @@
                                       width: CGFloat (image.pixelWidth),
                                       height: CGFloat (image.pixelHeight))
                     
-                    context.draw (image.image, in: rect)
-                }
-            }
->>>>>>> b7e6c6a2
+                    image.image.draw (in: rect)
+                }
+            }
         }
     }
     
@@ -993,11 +971,7 @@
         var pixelHeight: Int
         var col: Int
         
-<<<<<<< HEAD
-        init (image: TTImage, width: Int, height: Int, cols: Int, rows: Int, onCol: Int) {
-=======
-        init (image: CGImage, width: Int, height: Int, onCol: Int) {
->>>>>>> b7e6c6a2
+        init (image: TTImage, width: Int, height: Int, onCol: Int) {
             self.image = image
             self.pixelWidth = width
             self.pixelHeight = height
@@ -1041,10 +1015,8 @@
                 return
             }
             rowStart += rowSize
-<<<<<<< HEAD
-            
             let nsimage = TTImage (cgImage: cgimage, size: CGSize (width: size.width, height: cellDimension.height))
-            let attachedImage = AppleImage (image: nsimage, width: Int (size.width), height: Int (cellDimension.height), cols: usedCols, rows: 1, onCol: terminal.buffer.x)
+            let attachedImage = AppleImage (image: nsimage, width: Int (size.width), height: Int (cellDimension.height), onCol: terminal.buffer.x)
             
             buffer.lines [buffer.y+buffer.yBase].attach(image: attachedImage)
             terminal.updateRange (buffer.y)
@@ -1108,13 +1080,10 @@
             }
             
             
-            let attachedImage = AppleImage (image: stripe, width: Int (stripeSize.width), height: Int (cellDimension.height), cols: usedCols, rows: 1, onCol: terminal.buffer.x)
+            let attachedImage = AppleImage (image: stripe, width: Int (stripeSize.width), height: Int (cellDimension.height), onCol: terminal.buffer.x)
             
             buffer.lines [buffer.y+buffer.yBase].attach(image: attachedImage)
-=======
-            let image = AppleImage (image: cgimage, width: Int (size.width), height: Int (cellDimension.height), onCol: terminal.buffer.x)
-            buffer.lines [buffer.y+buffer.yBase].attach(image: image)
->>>>>>> b7e6c6a2
+
             terminal.updateRange (buffer.y)
             let savedX = buffer.x
             terminal.cmdLineFeed()
