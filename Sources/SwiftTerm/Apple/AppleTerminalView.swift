//
//  AppleTerminalView.swift
//
// Shared code for UIKit and Appkit for the terminal view
//
//  Created by Miguel de Icaza on 4/21/20.
//
#if os(macOS) || os(iOS)
import Foundation
import CoreGraphics
import CoreText

#if os(iOS)
import UIKit
typealias TTColor = UIColor
typealias TTFont = UIFont
typealias TTRect = CGRect
typealias TTBezierPath = UIBezierPath
public typealias TTImage = UIImage
#endif

#if os(macOS)
import AppKit
typealias TTColor = NSColor
typealias TTFont = NSFont
typealias TTRect = CGRect
typealias TTBezierPath = NSBezierPath
public typealias TTImage = NSImage
#endif

// Holds the information used to render a line
struct ViewLineInfo {
    // Contains the generated NSAttributedString
    var attrStr: NSAttributedString
    // contains an array of (image, column where the image was found)
    var images: [TerminalImage]?
}

extension TerminalView {
    typealias CellDimension = CGSize
    
    func resetCaches ()
    {
        self.attributes = [:]
        self.urlAttributes = [:]
        self.colors = Array(repeating: nil, count: 256)
        self.trueColors = [:]
    }
    
    // This is invoked when the font changes to recompute state
    func resetFont()
    {
        resetCaches()
        self.cellDimension = computeFontDimensions ()
        let newCols = Int(frame.width / cellDimension.width)
        let newRows = Int(frame.height / cellDimension.height)
        resize(cols: newCols, rows: newRows)
        updateCaretView()
    }
    
    func updateCaretView ()
    {
        caretView.frame.size = CGSize(width: cellDimension.width, height: cellDimension.height)
    }
    
    func setupOptions(width: CGFloat, height: CGFloat)
    {
        resetCaches ()
        // Calculation assume that all glyphs in the font have the same advancement.
        // Get the ascent + descent + leading from the font, already scaled for the font's size
        self.cellDimension = computeFontDimensions ()
        
        let terminalOptions = TerminalOptions(cols: Int(width / cellDimension.width),
                                              rows: Int(height / cellDimension.height))
        
        if terminal == nil {
            terminal = Terminal(delegate: self, options: terminalOptions)
        } else {
            terminal.options = terminalOptions
            terminal.setup(isReset: false)
        }
        terminal.backgroundColor = Color.defaultBackground
        terminal.foregroundColor = Color.defaultForeground
        attrStrBuffer = CircularList<ViewLineInfo> (maxLength: terminal.buffer.lines.maxLength)
        attrStrBuffer.makeEmpty = makeEmptyLine
        fullBufferUpdate(terminal: terminal)
        
        selection = SelectionService(terminal: terminal)
        
        // Install carret view
        if caretView == nil {
            caretView = CaretView(frame: CGRect(origin: .zero, size: CGSize(width: cellDimension.width, height: cellDimension.height)))
            addSubview(caretView)
        } else {
            updateCaretView ()
        }
        
        search = SearchService (terminal: terminal)
        
        #if os(macOS)
        needsDisplay = true
        #else
        setNeedsDisplay(frame)
        #endif
    }

    /// Returns the underlying terminal emulator that the `TerminalView` is a view for
    public func getTerminal () -> Terminal
    {
        return terminal
    }
    
    /// This function computes the new columns and rows for the terminal when a pixel-size changes
    /// Returns true if this changed the number of columns/rows, false otherwise
    @discardableResult
    func processSizeChange (newSize: CGSize) -> Bool {
        let newRows = Int (newSize.height / cellDimension.height)
        let newCols = Int (getEffectiveWidth (size: newSize) / cellDimension.width)
        
        if newCols != terminal.cols || newRows != terminal.rows {
            terminal.resize (cols: newCols, rows: newRows)
            fullBufferUpdate (terminal: terminal)
            
            // These used to be outside
            accessibility.invalidate ()
            search.invalidate ()
            
            terminalDelegate?.sizeChanged (source: self, newCols: newCols, newRows: newRows)
            return true
        }
        return false
    }

    //
    // Updates the contents of the NSAttributedString buffer from the contents of the terminal.buffer character array
    //
    func fullBufferUpdate (terminal: Terminal)
    {
        if terminal.buffer.lines.maxLength > attrStrBuffer.maxLength {
            attrStrBuffer.maxLength = terminal.buffer.lines.maxLength
        }
        
        let cols = terminal.cols
        
        for row in (terminal.buffer.yDisp)...(terminal.rows + terminal.buffer.yDisp) {
            attrStrBuffer [row] = buildAttributedString (row: row, line: terminal.buffer.lines [row], cols: cols, prefix: "")
        }
        attrStrBuffer.count = terminal.rows
    }
    
    /// Update selection attributes without rebuilding lines
    func updateSelectionInBuffer (terminal: Terminal)
    {
        if terminal.buffer.lines.maxLength > attrStrBuffer.maxLength {
            attrStrBuffer.maxLength = terminal.buffer.lines.maxLength
        }
        
        // This does not compile on iOS, due to
        // this not existing: attributedString.attributeKeys
        
        let cols = terminal.cols
        for row in (terminal.buffer.yDisp)...(terminal.rows + terminal.buffer.yDisp) {
            let attributedString = attrStrBuffer [row].attrStr
            
            if selection.hasSelectionRange == false {
                // This optimization only works on Mac, hence the fuzzy, it is always true on iOS
                if attributedString.fuzzyHasSelectionBackground(true) {
                    let updatedString = NSMutableAttributedString(attributedString: attributedString)
                    updatedString.removeAttribute(.selectionBackgroundColor)
                    attrStrBuffer [row].attrStr = updatedString
                }
            }
            
            if selection.hasSelectionRange == true {
                // This optimization only works on Mac, hence the fuzzy, it is always true on iOS
                if !attributedString.fuzzyHasSelectionBackground(false) {
                    let updatedString = NSMutableAttributedString(attributedString: attributedString)
                    updatedString.removeAttribute(.selectionBackgroundColor)
                    updateSelectionAttributesIfNeeded(attributedLine: updatedString, row: row, cols: cols)
                    attrStrBuffer [row].attrStr = updatedString
                }
            }
        }
    }
    
    func makeEmptyLine (_ index: Int) -> ViewLineInfo
    {
        let line = terminal.buffer.lines [index]
        return buildAttributedString (row: index, line: line, cols: terminal.cols, prefix: "")
    }
    
    // Computes the font dimensions once font.normal has been set
    func computeFontDimensions () -> CellDimension
    {
        let lineAscent = CTFontGetAscent (fontSet.normal)
        let lineDescent = CTFontGetDescent (fontSet.normal)
        let lineLeading = CTFontGetLeading (fontSet.normal)
        let cellHeight = ceil(lineAscent + lineDescent + lineLeading)
        #if os(macOS)
        let cellWidth = fontSet.normal.maximumAdvancement.width
        #else
        let fontAttributes = [NSAttributedString.Key.font: fontSet.normal]
        let cellWidth = "W".size(withAttributes: fontAttributes).width
        #endif
        return CellDimension(width: cellWidth, height: cellHeight)
    }
    
    func mapColor (color: Attribute.Color, isFg: Bool, isBold: Bool) -> TTColor
    {
        switch color {
        case .defaultColor:
            if isFg {
                return nativeForegroundColor
            } else {
                return nativeBackgroundColor
            }
        case .defaultInvertedColor:
            if isFg {
                return nativeForegroundColor.inverseColor()
            } else {
                return nativeBackgroundColor.inverseColor()
            }
        case .ansi256(let ansi):
            let midx = Int (ansi) + ((isBold && ansi < 248) ? 8: 0);
            if let c = colors [midx] {
                return c
            }
            let tcolor = terminal.ansiColors [midx]
            let newColor = TTColor.make (color: tcolor)
            colors [midx] = newColor
            return newColor
        case .trueColor(let r, let g, let b):
            if let tc = trueColors [color] {
                return tc
            }
            let newColor = TTColor.make(red: CGFloat (r) / 255.0,
                                        green: CGFloat (g) / 255.0,
                                        blue: CGFloat (b) / 255.0,
                                        alpha: 1.0)
            
            trueColors [color] = newColor
            return newColor
        }
    }

    // Clears the cached state for colors and triggers a full display
    func colorsChanged ()
    {
        urlAttributes = [:]
        attributes = [:]
        
        terminal.updateFullScreen ()
        queuePendingDisplay()
    }
    
    public func hostCurrentDirectoryUpdated (source: Terminal)
    {
        terminalDelegate?.hostCurrentDirectoryUpdate(source: self, directory: terminal.hostCurrentDirectory)
    }

    
    /// Installs the new colors as the default colors and recomputes the
    /// current and ansi palette.   This installs both the colors into the terminal
    /// engine and updates the UI accordingly.
    /// 
    /// - Parameter colors: this should be an array of 16 values that correspond to the 16 ANSI colors,
    /// if the array does not contain 16 elements, it will not do anything
    public func installColors (_ colors: [Color])
    {
        terminal.installPalette(colors: colors)
        self.colors = Array(repeating: nil, count: 256)
        self.colorsChanged()
    }
    
    public func colorChanged (source: Terminal, idx: Int?)
    {
        if let index = idx {
            colors [index] = nil
        } else {
            colors = Array(repeating: nil, count: 256)
        }
        colorsChanged ()
    }

    public func setBackgroundColor(source: Terminal, color: Color) {
        // Can not implement this until I change the color to not be this struct
        nativeBackgroundColor = TTColor.make (color: color)
        colorsChanged()
    }
    
    public func setForegroundColor(source: Terminal, color: Color) {
        nativeForegroundColor = TTColor.make (color: color)
        colorsChanged()
    }
    
    //
    // Given a vt100 attribute, return the NSAttributedString attributes used to render it
    //
    func getAttributes (_ attribute: Attribute, withUrl: Bool) -> [NSAttributedString.Key:Any]?
    {
        let flags = attribute.style
        var bg = attribute.bg
        var fg = attribute.fg
        
        if flags.contains (.inverse) {
            swap (&bg, &fg)
            
            if fg == .defaultColor {
                fg = .defaultInvertedColor
            }
            if bg == .defaultColor {
                bg = .defaultInvertedColor
            }
        }
        
        if let result = withUrl ? urlAttributes [attribute] : attributes [attribute] {
            return result
        }
        
        var tf: TTFont
        let isBold = flags.contains(.bold)
        if isBold {
            if flags.contains (.italic) {
                tf = fontSet.boldItalic
            } else {
                tf = fontSet.bold
            }
        } else if flags.contains (.italic) {
            tf = fontSet.italic
        } else {
            tf = fontSet.normal
        }
        
        let fgColor = mapColor (color: fg, isFg: true, isBold: isBold)
        var nsattr: [NSAttributedString.Key:Any] = [
            .font: tf,
            .foregroundColor: fgColor,
            .backgroundColor: mapColor(color: bg, isFg: false, isBold: false)
        ]
        if flags.contains (.underline) {
            nsattr [.underlineColor] = fgColor
            nsattr [.underlineStyle] = NSUnderlineStyle.single.rawValue
        }
        if flags.contains (.crossedOut) {
            nsattr [.strikethroughColor] = fgColor
            nsattr [.strikethroughStyle] = NSUnderlineStyle.single.rawValue
        }
        if withUrl {
            nsattr [.underlineStyle] = NSUnderlineStyle.single.rawValue | NSUnderlineStyle.patternDash.rawValue
            nsattr [.underlineColor] = fgColor
            
            // Add to cache
            urlAttributes [attribute] = nsattr
        } else {
            // Just add to cache
            attributes [attribute] = nsattr
        }
        return nsattr
    }
    
    //
    // Given a line of text with attributes, returns the NSAttributedString, suitable to be drawn
    // as a side effect, it updates the `images` array
    //
    func buildAttributedString (row: Int, line: BufferLine, cols: Int, prefix: String = "") -> ViewLineInfo
    {
        let res = NSMutableAttributedString ()
        var attr = Attribute.empty
        var hasUrl = false
        
        var str = prefix
        for col in 0..<cols {
            let ch: CharData = line[col]
            if col == 0 {
                attr = ch.attribute
                if ch.hasPayload {
                    hasUrl = true
                }
            } else {
                var chhas: Bool = false
                if ch.hasPayload {
                    chhas = true
                }

                if attr != ch.attribute || chhas != hasUrl {
                    res.append(NSAttributedString (string: str, attributes: getAttributes (attr, withUrl: hasUrl)))
                    str = ""
                    attr = ch.attribute
                    hasUrl = chhas
                }
            }
            str.append(ch.code == 0 ? " " : ch.getCharacter ())
        }
        res.append (NSAttributedString(string: str, attributes: getAttributes(attr, withUrl: hasUrl)))
        updateSelectionAttributesIfNeeded(attributedLine: res, row: row, cols: cols)
        // This gives us a large chunk of our performance back, from 7.5 to 5.5 seconds on
        // time for x in 1 2 3 4 5 6; do cat UTF-8-demo.txt; done
        //res.fixAttributes(in: NSRange(location: 0, length: res.length))
        return ViewLineInfo(attrStr: res, images: line.images)
    }
    
    /// Apply selection attributes
    /// TODO: Optimize the logic below
    func updateSelectionAttributesIfNeeded(attributedLine attributedString: NSMutableAttributedString, row: Int, cols: Int) {
        guard let selection = self.selection, selection.active else {
            attributedString.removeAttribute(.selectionBackgroundColor)
            return
        }
        
        let startRow = selection.start.row
        let endRow = selection.end.row
        
        let startCol = selection.start.col
        let endCol = selection.end.col
        
        var selectionRange: NSRange = .empty
        // single row
        if endRow == startRow && startRow == row {
            if startCol < endCol {
                selectionRange = NSRange(location: startCol, length: endCol - startCol)
            } else if startCol > endCol {
                selectionRange = NSRange(location: endCol, length: startCol - endCol)
            }
        } else if endRow > startRow {
            // first row
            if startRow == row && endRow > row {
                selectionRange = NSRange(location: startCol, length: cols - startCol)
            }
            
            // in between
            if startRow < row && endRow > row {
                selectionRange = NSRange(location: 0, length: cols)
            }
            
            // last row
            if startRow < row && endRow == row {
                selectionRange = NSRange(location: 0, length: endCol)
            }
        } else if endRow < startRow {
            
            // first row
            if endRow == row && startRow > row {
                selectionRange = NSRange(location: endCol, length: cols - endCol)
            }
            
            // in between
            if startRow > row && endRow < row {
                selectionRange = NSRange(location: 0, length: cols)
            }
            
            // last row
            if endRow < row && startRow == row {
                selectionRange = NSRange(location: 0, length: startCol)
            }
        }
        
        if selectionRange != .empty {
            attributedString.addAttribute(.selectionBackgroundColor, value: selectedTextBackgroundColor, range: selectionRange)
        }
    }

    func drawRunAttributes(_ attributes: [NSAttributedString.Key : Any], glyphPositions positions: [CGPoint], in currentContext: CGContext) {
        currentContext.saveGState()

        let scale = backingScaleFactor()

        if attributes.keys.contains(.underlineStyle) {
            // draw underline at font.normal.underlinePosition baseline
            let underlineStyle = NSUnderlineStyle(rawValue: attributes[.underlineStyle] as? NSUnderlineStyle.RawValue ?? 0)
            let underlineColor = attributes[.underlineColor] as? TTColor ?? nativeForegroundColor
            let underlinePosition = fontSet.underlinePosition ()

            // draw line at the baseline
            currentContext.setShouldAntialias(false)
            currentContext.setStrokeColor(underlineColor.cgColor)

            let underlineThickness = max(round(scale * fontSet.underlineThickness ()) / scale, 0.5)
            for p in positions {
                switch underlineStyle {
                case let style where style.contains(.single):
                    let path = TTBezierPath()
                    path.move(to: p.applying(.init(translationX: 0, y: underlinePosition)))
                    path.addLine(to: p.applying(.init(translationX: ceil(cellDimension.width), y: underlinePosition)))
                    path.lineWidth = underlineThickness
                    switch underlineStyle {
                    case let pattern where pattern.contains(.patternDash):
                        let pattern: [CGFloat] = [2.0]
                        path.setLineDash(pattern, count: pattern.count, phase: 0)
                    default:
                        break
                    }
                    path.stroke()
                case let style where style.contains(.double):
                    let path1 = TTBezierPath()
                    path1.move(to: p.applying(.init(translationX: 0, y: underlinePosition)))
                    path1.addLine(to: p.applying(.init(translationX: ceil(cellDimension.width), y: underlinePosition)))
                    path1.lineWidth = underlineThickness

                    let path2 = TTBezierPath()
                    path2.move(to: p.applying(.init(translationX: 0, y: underlinePosition - underlineThickness - 1)))
                    path2.addLine(to: p.applying(.init(translationX: ceil(cellDimension.width), y: underlinePosition - underlineThickness - 1)))
                    path2.lineWidth = underlineThickness

                    switch underlineStyle {
                    case let pattern where pattern.contains(.patternDash):
                        let pattern: [CGFloat] = [2.0]
                        path1.setLineDash(pattern, count: pattern.count, phase: 0)
                        path2.setLineDash(pattern, count: pattern.count, phase: 0)
                    default:
                        break
                    }
                    path1.stroke()
                    path2.stroke()
                default:
                    preconditionFailure("Unsupported underline style.")
                    break
                }
            }
        }
        currentContext.restoreGState()
    }

    
    // TODO: this should not render any lines outside the dirtyRect
    func drawTerminalContents (dirtyRect: TTRect, context: CGContext, offset: CGFloat)
    {
        let lineDescent = CTFontGetDescent(fontSet.normal)
        let lineLeading = CTFontGetLeading(fontSet.normal)

        // draw lines
        for row in terminal.buffer.yDisp..<terminal.rows + terminal.buffer.yDisp {
            let lineOffset = cellDimension.height * (CGFloat(row - terminal.buffer.yDisp + 1)) + offset
            let lineOrigin = CGPoint(x: 0, y: frame.height - lineOffset)
            
            #if false
            // This optimization is useful, but only if we can get proper exposed regions
            // and while it works most of the time with the BigSur change, there is still
            // a case where we just get full exposes despite requesting only a line
            // repro: fill 300 lines, then clear screen then repeatedly output commands
            // that produce 3-5 lines of text: while we send AppKit the right boundary,
            // AppKit still send everything.  
            let lineRect = CGRect (origin: lineOrigin, size: CGSize (width: dirtyRect.width, height: cellDimension.height))
            
            if !lineRect.intersects(dirtyRect) {
                //print ("Skipping row \(row) because it does nto intersect")
                continue
            } 
            #endif
            let ctline = CTLineCreateWithAttributedString(attrStrBuffer [row].attrStr)

            var col = 0
            for run in CTLineGetGlyphRuns(ctline) as? [CTRun] ?? [] {
                let runGlyphsCount = CTRunGetGlyphCount(run)
                let runAttributes = CTRunGetAttributes(run) as? [NSAttributedString.Key: Any] ?? [:]
                let runFont = runAttributes[.font] as! TTFont

                let runGlyphs = [CGGlyph](unsafeUninitializedCapacity: runGlyphsCount) { (bufferPointer, count) in
                    CTRunGetGlyphs(run, CFRange(), bufferPointer.baseAddress!)
                    count = runGlyphsCount
                }

                var positions = runGlyphs.enumerated().map { (i: Int, glyph: CGGlyph) -> CGPoint in
                    CGPoint(x: lineOrigin.x + (cellDimension.width * CGFloat(col + i)), y: lineOrigin.y + ceil(lineLeading + lineDescent))
                }

                var backgroundColor: TTColor?
                if runAttributes.keys.contains(.selectionBackgroundColor) {
                    backgroundColor = runAttributes[.selectionBackgroundColor] as? TTColor
                } else if runAttributes.keys.contains(.backgroundColor) {
                    backgroundColor = runAttributes[.backgroundColor] as? TTColor
                }

                if let backgroundColor = backgroundColor {
                    context.saveGState ()

                    context.setShouldAntialias (false)
                    context.setLineCap (.square)
                    context.setLineWidth(0)
                    context.setFillColor(backgroundColor.cgColor)

                    let transform = CGAffineTransform (translationX: positions[0].x, y: 0)

                    // Stretch last col/row to full frame size.
                    // TODO: need apply this kind of fixup to selection too
                    var size = CGSize (width: CGFloat (cellDimension.width * CGFloat(runGlyphsCount)), height: cellDimension.height)
                    var origin: CGPoint = lineOrigin

                    if (row-terminal.buffer.yDisp) >= terminal.rows - 1 {
                        let missing = frame.height - (cellDimension.height + CGFloat(row) + 1)
                        size.height += missing
                        origin.y -= missing
                    }

                    if col + runGlyphsCount >= terminal.cols - 1 {
                        size.width += frame.width - size.width
                    }

                    let rect = CGRect (origin: origin, size: size)
                    
                    #if os(macOS)
                    rect.applying(transform).fill(using: .destinationOver)
                    #else
                    context.fill(rect.applying(transform))
                    #endif
                    context.restoreGState()
                }
                
                nativeForegroundColor.set()

                if runAttributes.keys.contains(.foregroundColor) {
                    let color = runAttributes[.foregroundColor] as! TTColor
                    let cgColor = color.cgColor
                    if let colorSpace = cgColor.colorSpace {
                        context.setFillColorSpace(colorSpace)
                    }
                    context.setFillColor(cgColor)
                }
                
                CTFontDrawGlyphs(runFont, runGlyphs, &positions, positions.count, context)

                // Draw other attributes
                drawRunAttributes(runAttributes, glyphPositions: positions, in: context)

                col += runGlyphsCount
            }
            
            #if os(iOS)
            if selection.active {
                let start, end: Position

                func drawSelectionHandle (drawStart: Bool, y: CGFloat) {
                    context.saveGState ()
                    let start = CGPoint (
                        x: CGFloat (drawStart ? start.col : end.col) * cellDimension.width,
                        y: lineOrigin.y)
                    let end = CGPoint(x: start.x, y: start.y + cellDimension.height)
                    
                    context.move(to: end)
                    context.addLine(to: start)
                    let size = 6.0
                    let location = drawStart ? end : start
                    
                    let rect = CGRect (origin:
                                        CGPoint (x: location.x-(size/2.0),
                                                 y: location.y - (drawStart ? 0.0 : size)),
                                       size: CGSize (width: size, height: size))
                    context.addEllipse(in: rect)
                    context.closePath()
                    context.setLineWidth(2)
                    selectionHandleColor.set ()
                    //TTColor.systemBlue.set ()
                    context.drawPath(using: .fillStroke)
                    context.restoreGState()
                }
                
                // Normalize the selection start/end, regardless of where it started
                let sstart = selection.start
                let send = selection.end
                if Position.compare (sstart, send) == .before {
                    start = sstart
                    end = send
                } else {
                    start = send
                    end = sstart
                }
                
                if start.row == row {
                    drawSelectionHandle (drawStart: true, y: lineOrigin.y)
                }
                if end.row == row {
                    drawSelectionHandle (drawStart: false, y: lineOrigin.y)
                }
            }
            #endif

            // Render any sixel content last
            if let images = attrStrBuffer [row].images {
                let rowBase = frame.height - (CGFloat(row - terminal.buffer.yDisp) * cellDimension.height)
                for basicImage in images {
                    guard let image = basicImage as? AppleImage else {
                        continue
                    }
                    let col = image.col
                    let rect = CGRect(x: CGFloat (col)*cellDimension.width,
                                      y: rowBase - CGFloat (image.pixelHeight),
                                      width: CGFloat (image.pixelWidth),
                                      height: CGFloat (image.pixelHeight))
                    
                    image.image.draw (in: rect)
                }
            }
        }

<<<<<<< HEAD
        #if false
=======
#if false
        UIColor.red.set ()
        context.setLineWidth(3)
        context.move(to: CGPoint(x: 100, y: 100 ))
        context.addLine(to: CGPoint (x: 300, y: 300))
        context.strokePath()

>>>>>>> 841c20c2
        // Draws a box around the received affected area
        NSColor.red.set ()
        context.setLineWidth(3)
        context.move(to: dirtyRect.origin)
        context.addLine(to: CGPoint (x: dirtyRect.maxX, y: dirtyRect.maxY))
        context.strokePath()
        #endif
    }
    
    
    /// Update visible area
    func updateDisplay (notifyAccessibility: Bool)
    {
        updateCursorPosition()
        guard let (rowStart, rowEnd) = terminal.getUpdateRange () else {
            return
        }
        
        terminal.clearUpdateRange ()
        
        let cols = terminal.cols
        let tb = terminal.buffer
        
        for row in (rowStart + tb.yDisp)...(rowEnd + tb.yDisp) {
            
            let line = terminal.buffer.lines [row]
            attrStrBuffer [row] = buildAttributedString (row: row, line: line, cols: cols, prefix: "")
        }
        
        #if os(macOS)
        let baseLine = frame.height
        var region = CGRect (x: 0,
                             y: baseLine - (cellDimension.height + CGFloat(rowEnd) * cellDimension.height),
                             width: frame.width,
                             height: CGFloat(rowEnd-rowStart + 1) * cellDimension.height)
        
        // If we are the last line, we should also queue a refresh for the "remaining" bits at the
        // end which can be redrawn by large unicode
        if rowEnd == terminal.rows - 1 {
            let oh = region.height
            let oy = region.origin.y
            region = CGRect (x: 0, y: 0, width: frame.width, height: oh + oy)
        }
        setNeedsDisplay(region)
        #else
        // TODO iOS: need to update the code above, but will do that when I get some real
        // life data being fed into it.
        setNeedsDisplay(bounds)
        #endif
        
        pendingDisplay = false
        updateDebugDisplay ()
        
        if (notifyAccessibility) {
            accessibility.invalidate ()
            #if os(macOS)
            NSAccessibility.post (element: self, notification: .valueChanged)
            NSAccessibility.post (element: self, notification: .selectedTextChanged)
            #endif
        }
    }
    
    func updateCursorPosition()
    {
        //let lineOrigin = CGPoint(x: 0, y: frame.height - (cellDimension.height * (CGFloat(terminal.buffer.y - terminal.buffer.yDisp + 1))))
        //caretView.frame.origin = CGPoint(x: lineOrigin.x + (cellDimension.width * CGFloat(terminal.buffer.x)), y: lineOrigin.y)
        let buffer = terminal.buffer
        let vy = buffer.yBase + buffer.y
        
        if vy >= buffer.yDisp + buffer.rows {
            caretView.removeFromSuperview()
            return
        } else if terminal.cursorHidden == false && caretView.superview != self {
            addSubview(caretView)
        }
        
        #if os(iOS)
        let offset = (cellDimension.height * (CGFloat(buffer.y-(buffer.yDisp-buffer.yBase))))
        let lineOrigin = CGPoint(x: 0, y: offset)
        #else
        let offset = (cellDimension.height * (CGFloat(buffer.y-(buffer.yDisp-buffer.yBase)+1)))
        let lineOrigin = CGPoint(x: 0, y: frame.height - offset)
        #endif
        caretView.frame.origin = CGPoint(x: lineOrigin.x + (cellDimension.width * CGFloat(buffer.x)), y: lineOrigin.y)
    }
    
    // Does not use a default argument and merge, because it is called back
    func updateDisplay ()
    {
        updateDisplay (notifyAccessibility: true)
        updateDebugDisplay()
        pendingDisplay = false
    }
    
    //
    // The code below is intended to not repaint too often, which can produce flicker, for example
    // when the user refreshes the display, and this repains the screen, as dispatch delivers data
    // in blocks of 1024 bytes, which is not enough to cover the whole screen, so this delays
    // the update for a 1/600th of a second.
    //
    // It is also cheap, so should be called when new data has been posted or received.
    func queuePendingDisplay ()
    {
        // throttle
        if !pendingDisplay {
            let fps60 = 16670000
            // let fps30 = 16670000*2
            let fpsDelay = fps60
            pendingDisplay = true
            DispatchQueue.main.asyncAfter(
                deadline: DispatchTime (uptimeNanoseconds: DispatchTime.now().uptimeNanoseconds + UInt64 (fpsDelay)),
                execute: updateDisplay)
        }
    }
    
    ///
    /// This takes a string returned by events (NSEvent or UIKey) as the 'charactersIngoringModifiers'
    /// and returns the control-version of that, and only applies to a handful of characters
    ///
    func applyControlToEventCharacters (_ ch: String) -> [UInt8]
    {
        let arr = [UInt8](ch.utf8)
        if arr.count == 1 {
            let ch = Character (UnicodeScalar (arr [0]))
            var value: UInt8
            switch ch {
            case "A"..."Z":
                value = (ch.asciiValue! - 0x40 /* - 'A' + 1 */)
            case "a"..."z":
                value = (ch.asciiValue! - 0x60 /* - 'a' + 1 */)
            case "\\":
                value = 0x1c
            case "_":
                value = 0x1f
            case "]":
                value = 0x1d
            case "[":
                value = 0x1b
            case "^", "6":
                value = 0x1e
            case " ":
                value = 0
            default:
                return []
            }
            return [value]
        }
        return []
    }
    /**
     * Returns the thumb size in proportion to the visible content of the entire content, alternate buffers are not scrollable, so this returns 0
     */
    public var scrollThumbsize: CGFloat {
        get {
            if terminal.buffers!.isAlternateBuffer {
                return 0
            }
            
            // the thumb size is the proportion of the visible content of the
            // entire content but don't make it too small
            return max (CGFloat (terminal.rows) / CGFloat (terminal.buffer.lines.count), 0.01)
        }
    }
    
    /**
     * Gets a value indicating the relative position of the terminal viewport
     */
    public var scrollPosition: Double {
        get {
            if terminal.buffers.isAlternateBuffer || terminal.buffer.yDisp <= 0 {
                return 0
            }
            
            let maxScrollback = terminal.buffer.lines.count - terminal.rows
            if terminal.buffer.yDisp >= maxScrollback {
                return 1
            }
            
            return Double (terminal.buffer.yDisp) / Double (maxScrollback)
        }
    }
    
    /// <summary>
    /// Gets a value indicating whether or not the user can scroll the terminal contents
    /// </summary>
    public var canScroll: Bool {
        get {
            return !terminal.buffers.isAlternateBuffer &&
                terminal.buffer.hasScrollback &&
                terminal.buffer.lines.count > terminal.rows
        }
    }
    
    public func scroll (toPosition: Double)
    {
        userScrolling = true
        let oldPosition = terminal.buffer.yDisp
        
        let maxScrollback = terminal.buffer.lines.count - terminal.rows
        print ("maxScrollBack: \(maxScrollback)")
        var newScrollPosition = Int (Double (maxScrollback) * toPosition)
        
        if newScrollPosition < 0 {
            newScrollPosition = 0
        }
        if newScrollPosition > maxScrollback {
            newScrollPosition = maxScrollback
        }
        print ("newScrollpsitin: \(newScrollPosition)")
        
        if newScrollPosition != oldPosition {
            scrollTo(row: newScrollPosition)
        }
        userScrolling = false
    }
    
    func ensureCaretIsVisible ()
    {
        let realCaret = terminal.buffer.y + terminal.buffer.yBase
        let viewportEnd = terminal.buffer.yDisp + terminal.rows
        
        if realCaret >= viewportEnd || realCaret < terminal.buffer.yDisp {
            scrollTo (row: terminal.buffer.yBase)
        }
    }
    
    func scrollTo (row: Int, notifyAccessibility: Bool = true)
    {
        if row != terminal.buffer.yDisp {
            
            terminal.buffer.yDisp = row
            
            // tell the terminal we want to refresh all the rows
            terminal.refresh (startRow: 0, endRow: terminal.rows)
            
            // do the display update
            updateDisplay (notifyAccessibility: notifyAccessibility)
            //selectionView.notifyScrolled(source: terminal)
            terminalDelegate?.scrolled (source: self, position: scrollPosition)
            updateScroller()
            setNeedsDisplay(frame)
        }
    }
    
    /// Scrolls the content of the terminal one page up
    public func pageUp()
    {
        if terminal.buffers.isAlternateBuffer {
            send (EscapeSequences.cmdPageUp)
        } else {
            scrollUp (lines: terminal.rows)
        }
    }
    
    /// Scrolls the content of the terminal one page down
    public func pageDown ()
    {
        if terminal.buffers.isAlternateBuffer {
            send (EscapeSequences.cmdPageDown)
        } else {
            scrollDown (lines: terminal.rows)
        }
    }
    
    /// Scrolls up the content of the terminal the specified number of lines
    public func scrollUp (lines: Int)
    {
        let newPosition = max (terminal.buffer.yDisp - lines, 0)
        scrollTo (row: newPosition)
    }
    
    /// Scrolls down the content of the terminal the specified number of lines
    public func scrollDown (lines: Int)
    {
        let newPosition = max (0, min (terminal.buffer.yDisp + lines, terminal.buffer.lines.count - terminal.rows))
        scrollTo (row: newPosition)
    }
      
    func feedPrepare()
    {
        search.invalidate()
        selection.active = false
        startDisplayUpdates()
    }
    
    func feedFinish ()
    {
        suspendDisplayUpdates ()
        queuePendingDisplay()
    }
    
    /// Sends data to the terminal emulator for interpretation, this can be invoked from a background thread
    public func feed (byteArray: ArraySlice<UInt8>)
    {
        feedPrepare()
        terminal.feed (buffer: byteArray)
        feedFinish()
    }
    
    /// Sends data to the terminal emulator for interpretation, this can be invoked from a background thread
    public func feed (text: String)
    {
        feedPrepare()
        terminal.feed (text: text)
        feedFinish()
    }
         
    /**
     * Triggers a resize of the underlying terminal to the desired columsn and rows
     */
    public func resize (cols: Int, rows: Int)
    {
        terminal.resize (cols: cols, rows: rows)
        sizeChanged (source: terminal)
        terminal.resetToInitialState()
    }
    
    /**
     * Sends the specified slice of byte arrays to the program running under the terminal emulator
     * - Parameter data: the slice of an array to send to the client
     */
    public func send(data: ArraySlice<UInt8>)
    {
        ensureCaretIsVisible ()
        terminalDelegate?.send (source: self, data: data)
    }
    
    /**
     * Sends the specified string encoded at utf8 to the program running under the terminal emulator
     * - Parameter txt: the string to send to the client
     */
    public func send (txt: String) {
        let array = [UInt8] (txt.utf8)
        send (data: array[...])
    }
    
    /**
     * Sends the specified array of bytes to the program running under the terminal emulator
     * - Parameter bytes: the bytes to send to the client
     */
    public func send (_ bytes: [UInt8]) {
        send (data: (bytes)[...])
    }
    
    open func showCursor(source: Terminal) {
        if caretView.superview == nil {
            addSubview(caretView)
        }
    }

    open func hideCursor(source: Terminal) {
        caretView.removeFromSuperview()
    }
    
    open func bell(source: Terminal) {
        terminalDelegate?.bell (source: self)
    }

    func sendKeyUp ()
    {
        send (terminal.applicationCursor ? EscapeSequences.moveUpApp : EscapeSequences.moveUpNormal)
    }
    
    func sendKeyDown ()
    {
        send (terminal.applicationCursor ? EscapeSequences.moveDownApp : EscapeSequences.moveDownNormal)
    }
    
    func sendKeyLeft()
    {
        send (terminal.applicationCursor ? EscapeSequences.moveLeftApp : EscapeSequences.moveLeftNormal)
    }
    
    func sendKeyRight ()
    {
        send (terminal.applicationCursor ? EscapeSequences.moveRightApp : EscapeSequences.moveRightNormal)
    }
    
    class AppleImage: TerminalImage {
        var image: TTImage
        var pixelWidth: Int
        var pixelHeight: Int
        var col: Int
        
        init (image: TTImage, width: Int, height: Int, onCol: Int) {
            self.image = image
            self.pixelWidth = width
            self.pixelHeight = height
            self.col = onCol
        }
    }
    // Computes the number of columns and rows used by the image
    func computeCellRows (_ size: CGSize) -> (cols: Int, rows: Int) {
        return (cols: Int ((size.width+cellDimension.width-1)/cellDimension.width),
                rows: Int ((size.height+cellDimension.height-1)/cellDimension.height))
    }
    
    public func createImageFromBitmap(source: Terminal, bytes: inout [UInt8], width: Int, height: Int) {
        let rgbColorSpace = CGColorSpaceCreateDeviceRGB()
        let bitmapInfo: CGBitmapInfo = CGBitmapInfo(rawValue: CGImageAlphaInfo.premultipliedLast.rawValue)
        let pixelData = NSData(bytes: bytes, length: bytes.count)
        guard let providerRef: CGDataProvider = CGDataProvider(data: pixelData) else {
            return
        }
        guard let cgimage: CGImage = CGImage(
                width: width, height: height, bitsPerComponent: 8, bitsPerPixel: 32,
                bytesPerRow: width * 4, space: rgbColorSpace, bitmapInfo: bitmapInfo,
                provider: providerRef, decode: nil, shouldInterpolate: true,
                intent: .defaultIntent) else {
            return
        }
        
        let image = TTImage (cgImage: cgimage, size: CGSize (width: width, height: height))
        insertImage (image, width: CGFloat (width) > frame.width ? .percent(100) : .auto, height: .auto, preserveAspectRatio: true)
    }
   
    public func createImage (source: Terminal, data: Data, width widthRequest: ImageSizeRequest, height heightRequest: ImageSizeRequest, preserveAspectRatio: Bool)
    {
        guard let img = TTImage(data: data) else {
            return
        }
        insertImage (img, width: widthRequest, height: heightRequest, preserveAspectRatio: preserveAspectRatio)
    }
    
    // Inserts the specified image at the current buffer position (x, y) using the specified size requests
    // and aspect ratio request.   The insertion is done by adding slices of the image, one per line
    // to the buffer.
    func insertImage (_ image: TTImage, width widthRequest: ImageSizeRequest, height heightRequest: ImageSizeRequest, preserveAspectRatio: Bool)
    {
        let buffer = terminal.buffer
        var img = image
        let displayScale = getImageScale ()
        
        // Converts a size request in a single dimension into an absolute pixel value, where
        // the `dim` is the request, `regionSize` is the available view space, and `imageSize` is
        // the size of the image along the dimension being requested
        func getPixels (fromDim dim: ImageSizeRequest, regionSize: CGFloat, imageSize: CGFloat, cellSize: CGFloat) -> CGFloat {
            switch dim {
            case .auto:
                return imageSize/displayScale
            case .cells(let n):
                return cellSize * CGFloat (n)
            case .pixels(let n):
                return CGFloat (n)
            case .percent(let pct):
                return CGFloat (pct) * 0.01 * regionSize
            }
        }
        
        var width = getPixels (fromDim: widthRequest, regionSize: frame.width, imageSize: img.size.width, cellSize: cellDimension.width)
        var height = getPixels (fromDim: heightRequest, regionSize: frame.height, imageSize: img.size.height, cellSize: cellDimension.height)
        
        if preserveAspectRatio {
            switch (widthRequest, heightRequest) {
            case (.auto, .auto):
                break
            case (_, .auto):
                height = (width * img.size.height) / img.size.width
            case (.auto, _):
                width = (height * img.size.width) / img.size.height
            case (_, _):
                img = scale (image: img, size: CGSize (width: width, height: height))
            }
        }
        
        let rows = Int (ceil (height/cellDimension.height))
        
        let stripeSize = CGSize (width: width, height: cellDimension.height)
        #if os(iOS)
        var srcY: CGFloat = 0
        #else
        var srcY: CGFloat = img.size.height
        #endif
        
        let heightRatio = img.size.height/height
        for _ in 0..<rows {
            #if os(macOS)
            srcY -= cellDimension.height * heightRatio
            #endif
            guard let stripe = drawImageInStripe (image: img, srcY: srcY, width: width, srcHeight: cellDimension.height * heightRatio, dstHeight: cellDimension.height, size: stripeSize) else {
                continue
            }
            #if os(iOS)
            srcY += cellDimension.height * heightRatio
            #endif
            
            let attachedImage = AppleImage (image: stripe, width: Int (stripeSize.width), height: Int (cellDimension.height), onCol: terminal.buffer.x)
            
            buffer.lines [buffer.y+buffer.yBase].attach(image: attachedImage)

            terminal.updateRange (buffer.y)
            
            // The buffer.x position would have changed depending on the lineFeedMode (LNM)
            // for image rendering, we want the x to remain the same
            let savedX = buffer.x
            terminal.cmdLineFeed()
            buffer.x = savedX
        }
    }
    
    /// Set to true if the selection is active, false otherwise
    public var selectionActive: Bool {
        get {
            selection.active
        }
    }
    
    
    /// Returns the contents of the selection, if active, or nil otherwise
    public func getSelection () -> String?
    {
        if selection.active {
            return selection.getSelectedText()
        }
        return nil
    }
    
    /// Selects the entire buffer
    public func selectAll () {
        selection.selectAll()
    }
    
    /// Clears the selection
    public func selectNone () {
        selection.selectNone()
    }
    
}
#endif<|MERGE_RESOLUTION|>--- conflicted
+++ resolved
@@ -691,9 +691,6 @@
             }
         }
 
-<<<<<<< HEAD
-        #if false
-=======
 #if false
         UIColor.red.set ()
         context.setLineWidth(3)
@@ -701,7 +698,6 @@
         context.addLine(to: CGPoint (x: 300, y: 300))
         context.strokePath()
 
->>>>>>> 841c20c2
         // Draws a box around the received affected area
         NSColor.red.set ()
         context.setLineWidth(3)
