--- conflicted
+++ resolved
@@ -174,12 +174,6 @@
     // Contains the index to character mapping, could be a plain array
     static var indexToCharMap: [Int32: Character] = [:]
     static var lastCharIndex: Int32 = (1 << 22)+1
-<<<<<<< HEAD
-=======
-
-    public static let defaultColor: Int32 = 256
-    public static let invertedDefaultColor: Int32 = 257
->>>>>>> 0a853466
     
     public static let defaultAttr = Attribute(fg: .defaultColor, bg: .defaultColor, style: .none)
     public static let invertedAttr = Attribute(fg: .defaultInvertedColor, bg: .defaultInvertedColor, style: .none)
