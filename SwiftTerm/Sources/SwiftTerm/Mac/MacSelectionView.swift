//
//  MacSelectionView.swift
//  
//
//  Created by Miguel de Icaza on 3/20/20.
//

#if os(OSX)
import Foundation
import AppKit
import CoreGraphics

/**
 * This view renders the selection as a CAShapeMask
 */
class SelectionView: NSView {

    private let maskLayer: CAShapeLayer
    private let terminalView: TerminalView

    private var selection: SelectionService {
      terminalView.selection
    }
    private var lineHeight: CGFloat {
      terminalView.lineHeight
    }
    
    public init(terminalView: TerminalView, frame: CGRect)
    {
        self.terminalView = terminalView
        self.maskLayer = CAShapeLayer()

        super.init(frame: frame)
        wantsLayer = true
        
        layer?.mask = maskLayer
        layer?.backgroundColor = NSColor.selectedTextBackgroundColor.withAlphaComponent(0.8).cgColor
    }
    
    public required init? (coder: NSCoder)
    {
        abort()
    }

  func notifyScrolled(source terminal: Terminal)
    {
        update(with: terminal)
    }
    
    func update(with terminal: Terminal)
    {
        updateMask(with: terminal)
    }
    
    func updateMask(with terminal: Terminal)
    {
        // remove the prior mask
        maskLayer.path = nil
        
        maskLayer.frame = bounds
        let path = CGMutablePath()
        guard let terminal = terminalView.terminal else {
          return
        }
        var start, end: Position
        
        if Position.compare(selection.start, selection.end) == .after {
            start = selection.end
            end = selection.start
        } else {
            start = selection.start
            end = selection.end
        }
        let screenRowStart = start.row - terminal.buffer.yDisp;
        let screenRowEnd = end.row - terminal.buffer.yDisp;
        
        // mask the row that contains the start position
        // snap to either the first or last column depending on
        // where the end position is in relation to the start
        var col = end.col
        if screenRowEnd > screenRowStart {
            col = terminal.cols
        }
        if screenRowEnd < screenRowStart {
            col = 0
        }
        
        maskPartialRow(path: path, row: screenRowStart, colStart: start.col, colEnd: col, terminal: terminal)

        if screenRowStart == screenRowEnd {
            // we're done, only one row to mask
            maskLayer.path = path
            return
        }
        
        // now mask the row with the end position
        col = start.col
        if screenRowEnd > screenRowStart {
            col = 0
            if (screenRowEnd < screenRowStart) {
                col = terminal.cols
            }
        }
        maskPartialRow(path: path, row: screenRowEnd, colStart: col, colEnd: end.col, terminal: terminal)
        
        // now mask any full rows in between
        let fullRowCount = screenRowEnd - screenRowStart
        if fullRowCount > 1 {
            // Mask full rows up to the last row
            maskFullRows(path: path, rowStart: screenRowStart + 1, rowCount: fullRowCount-1)
        } else if fullRowCount < -1 {
            // Mask full rows up to the last row
            maskFullRows(path: path, rowStart: screenRowStart - 0, rowCount: fullRowCount+1)
        }
        
        maskLayer.path = path
    }
    
    func maskFullRows(path: CGMutablePath, rowStart: Int, rowCount: Int)
    {
        let startY = frame.height  - (CGFloat(rowStart + rowCount) * lineHeight)
        let pathRect = CGRect (x: 0, y: startY, width: frame.width, height: lineHeight * CGFloat (rowCount))

        path.addRect(pathRect)
    }
    
  func maskPartialRow(path: CGMutablePath, row: Int, colStart: Int, colEnd: Int, terminal: Terminal)
    {
        let startY = frame.height - (CGFloat(row + 1) * lineHeight)
        var pathRect: CGRect
        let startOffset = self.terminalView.characterOffset(atRow: row + terminal.buffer.yDisp, col: colStart)
        let endOffset = self.terminalView.characterOffset(atRow: row + terminal.buffer.yDisp, col: colEnd)

        let width: CGFloat
        if colEnd == terminal.cols {
          width = frame.width - startOffset
        } else {
          width = endOffset - startOffset
        }

        if (colStart < colEnd) {
            // start before the beginning of the start column and end just before the start of the next column
<<<<<<< HEAD
            pathRect = CGRect(x: startOffset, y: startY, width: width, height: lineHeight);
=======
            pathRect =  CGRect (x: startX - cursorXPadding, y: startY, width: (CGFloat (colEnd - colStart) * cellDim.width) + (2 * cursorXPadding), height: cellDim.height)
>>>>>>> 4d6176ab
        } else {
            // start before the beginning of the _end_ column and end just before the start of the _start_ column
            // note this creates a rect with negative width
            pathRect = CGRect(x: startOffset, y: startY, width: width, height: lineHeight)
        }
        path.addRect(pathRect)
    }
    
    override func hitTest(_ point: NSPoint) -> NSView? {
        // we do not want to steal hits, let the terminal view take them
        return nil
    }
}
#endif<|MERGE_RESOLUTION|>--- conflicted
+++ resolved
@@ -140,11 +140,7 @@
 
         if (colStart < colEnd) {
             // start before the beginning of the start column and end just before the start of the next column
-<<<<<<< HEAD
-            pathRect = CGRect(x: startOffset, y: startY, width: width, height: lineHeight);
-=======
-            pathRect =  CGRect (x: startX - cursorXPadding, y: startY, width: (CGFloat (colEnd - colStart) * cellDim.width) + (2 * cursorXPadding), height: cellDim.height)
->>>>>>> 4d6176ab
+            pathRect = CGRect(x: startOffset, y: startY, width: width, height: lineHeight)
         } else {
             // start before the beginning of the _end_ column and end just before the start of the _start_ column
             // note this creates a rect with negative width
