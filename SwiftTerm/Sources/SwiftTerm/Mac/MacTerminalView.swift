//
//  MacTerminalView.swift
//  
//
//  Created by Miguel de Icaza on 3/4/20.
//

#if os(OSX)
import Foundation
import AppKit
import CoreText
import CoreGraphics


public protocol TerminalViewDelegate: class {
    /**
     * The client code sending commands to the terminal has requested a new size for the terminal
     * Applications that support this should call the `TerminalView.getOptimalFrameSize`
     * to get the ideal frame size.
     *
     * This is needed for the rare cases where the remote client request 80 or 132 column displays,
     * it is a rare feature and you most likely can ignore this request.
     */
    func sizeChanged (source: TerminalView, newCols: Int, newRows: Int)
    
    /**
     * Request to change the title of the terminal.
     */
    func setTerminalTitle(source: TerminalView, title: String)
    
    /**
     * The provided `data` needs to be sent to the application running inside the terminal
     */
    func send (source: TerminalView, data: ArraySlice<UInt8>)
    
    /**
     * Invoked when the terminal has been scrolled and the new position is provided
     */
    func scrolled (source: TerminalView, position: Double)
}

//
// Represents the cell dimensions used by AppKit to render
//
struct CellDimensions {
    var width, height, delta: CGFloat
}

/**
 * TerminalView provides an AppKit front-end to the `Terminal` termininal emulator.
 * It is up to a subclass to either wire the terminal emulator to a remote terminal
 * via some socket, to an application that wants to run with terminal emulation, or
 * wiring this up to a pseudo-terminal.
 */
public class TerminalView: NSView, TerminalDelegate, NSTextInputClient, NSUserInterfaceValidations {

    struct Font {
      let normal: NSFont
      let bold: NSFont
      let italic: NSFont
      let boldItalic: NSFont
    }

    var terminal: Terminal!
    var font: Font!
    var caretView: CaretView!
    var attrStrBuffer: CircularList<NSAttributedString>!
    var accessibility: AccessibilityService = AccessibilityService()
    var search: SearchService!
    var cellDim: CellDimensions!
    var selectionView: SelectionView!
    var selection: SelectionService!
    var scroller: NSScroller!
    var debug: TerminalDebugView?
    
    public override init (frame: CGRect)
    {
        super.init (frame: frame)
        setup (rect: frame)
    }
    
    public required init? (coder: NSCoder)
    {
        super.init (coder: coder)
        setup (rect: self.bounds)
    }
    
    public func getTerminal () -> Terminal
    {
        return terminal
    }
    
    func setup (rect: CGRect)
    {
        let baseFont: NSFont
        if #available(OSX 10.15, *) {
          baseFont = NSFont.monospacedSystemFont(ofSize: NSFont.systemFontSize, weight: .regular)
        } else {
          baseFont = NSFont(name: "Menlo Regular", size: NSFont.systemFontSize) ?? NSFont(name: "Courier", size: NSFont.systemFontSize)!
        }

        font = Font(normal: baseFont,
                    bold: NSFontManager.shared.convert(baseFont, toHaveTrait: [.boldFontMask]),
                    italic: NSFontManager.shared.convert(baseFont, toHaveTrait: [.italicFontMask]),
                    boldItalic: NSFontManager.shared.convert(baseFont, toHaveTrait: [.italicFontMask, .boldFontMask]))
      
        _ = computeCellDimensions()
        
        let options = TerminalOptions ()
        options.cols = Int (rect.width / cellDim.width)
        options.rows = Int (rect.height / cellDim.height)
        terminal = Terminal(delegate: self, options: options)
        fullBufferUpdate ()
        
        selection = SelectionService (terminal: terminal)
        
        caretView = CaretView (frame: CGRect (x: 0, y: cellDim.delta, width: cellDim.width, height: cellDim.height))
        caretView.focused = false
        
        addSubview(caretView)
        
        selectionView = SelectionView (terminalView: self, frame: CGRect (x: 0, y: 0, width: 0, height: 0))

        search = SearchService (terminal: terminal)
        setupScroller (rect)
    }
        
    /**
     * The delegate that the TerminalView uses to interact with its hosting
     */
    public weak var delegate: TerminalViewDelegate?
    
    @objc
    func scrollerActivated ()
    {
        switch scroller.hitPart {
        case .decrementPage:
            pageUp()
            scroller.doubleValue =  scrollPosition
        case .incrementPage:
            pageDown()
            scroller.doubleValue =  scrollPosition
        case .knob:
            scroll(toPosition: scroller.doubleValue)
        case .knobSlot:
            print ("Scroller .knobSlot clicked")
        case .noPart:
            print ("Scroller .noPart clicked")
        case .decrementLine:
            print ("Scroller .decrementLine clicked")
        case .incrementLine:
            print ("Scroller .incrementLine clicked")
        default:
            print ("Scroller: New value introduced")
        }
    }
    
    
    func getScrollerFrame (_ terminalFrame: CGRect) -> CGRect
    {
        let scrollWidth = NSScroller.scrollerWidth(for: .regular, scrollerStyle: .legacy)
        return CGRect (x: terminalFrame.maxX - scrollWidth, y: terminalFrame.minY, width: scrollWidth, height: terminalFrame.height)
    }
    
    func setupScroller(_ rect: CGRect)
    {
        let scrollFrame = getScrollerFrame(rect)
        scroller = NSScroller (frame: scrollFrame)
        scroller.scrollerStyle = .legacy
        scroller.knobProportion = 0.1
        scroller.isEnabled = false
        addSubview (scroller)
        scroller.action = #selector(scrollerActivated)
        scroller.target = self
    }
    
    public var optionAsMetaKey: Bool = true
    
    func computeCellDimensions () -> CGRect
    {
<<<<<<< HEAD
        // Get the ascent + descent + leading from the font, already scaled for the font's size
        let lineHeight: CGFloat = CTFontGetAscent(fontNormal!) + CTFontGetDescent(fontNormal!) + CTFontGetLeading(fontNormal!);

        let attributedString = NSAttributedString(string: "W", attributes: [NSAttributedString.Key.font: fontNormal!])
        let line = CTLineCreateWithAttributedString(attributedString)

=======
      let line = CTLineCreateWithAttributedString (NSAttributedString (string: "W", attributes: [NSAttributedString.Key.font: font.normal]))
        
>>>>>>> 5b0488b3
        let bounds = CTLineGetBoundsWithOptions(line, .useOpticalBounds)
        cellDim = CellDimensions(width: bounds.width, height: lineHeight, delta: bounds.minY)
        return bounds
    }
    
    public func bell(source: Terminal) {
        // TODO: do something with the bell
    }
    
    public func bufferActivated(source: Terminal) {
        updateScroller ()
    }
    
    public func send(source: Terminal, data: ArraySlice<UInt8>) {
        delegate?.send (source: self, data: data)
    }
    
    public func showCursor(source: Terminal) {
        //
    }
    
    public func setTerminalTitle(source: Terminal, title: String) {
        delegate?.setTerminalTitle(source: self, title: title)
    }
    
    public func sizeChanged(source: Terminal) {
        delegate?.sizeChanged(source: self, newCols: source.cols, newRows: source.rows)
        updateScroller ()
    }
    
    /**
     * Given the current set of columns and rows returns a frame that would host this control.
     */
    public func getOptimalFrameSize () -> NSRect
    {
        return NSRect (x: 0, y: 0, width: cellDim.width*CGFloat(terminal.cols), height: cellDim.height*CGFloat (terminal.rows))
    }
    
    public func scrolled(source: Terminal, yDisp: Int) {
        selectionView.notifyScrolled ()
        updateScroller()
        delegate?.scrolled(source: self, position: scrollPosition)
    }
    
    public func linefeed(source: Terminal) {
        //
    }
    
    /**
     * Returns the thumb size in proportion to the visible content of the entire content, alternate buffers are not scrollable, so this returns 0
     */
    public var scrollThumbsize: CGFloat {
        get {
            if terminal.buffers!.isAlternateBuffer {
                return 0
            }
            // the thumb size is the proportion of the visible content of the
            // entire content but don't make it too small
            return max (CGFloat (terminal.rows) / CGFloat (terminal.buffer.lines.count), 0.01)
        }
    }
    
    /**
     * Gets a value indicating the relative position of the terminal viewport
     */
    public var scrollPosition: Double {
        get {
            if terminal.buffers.isAlternateBuffer || terminal.buffer.yDisp <= 0 {
                return 0
            }

            let maxScrollback = terminal.buffer.lines.count - terminal.rows
            if terminal.buffer.yDisp >= maxScrollback {
                    return 1
            }

            return Double (terminal.buffer.yDisp) / Double (maxScrollback)
        }
    }
    
    func updateScroller ()
    {
        scroller.isEnabled = canScroll
        scroller.doubleValue = scrollPosition
        scroller.knobProportion = scrollThumbsize
    }
    
    /// <summary>
    /// Gets a value indicating whether or not the user can scroll the terminal contents
    /// </summary>
    public var canScroll: Bool {
        get {
            return !terminal.buffers.isAlternateBuffer &&
                terminal.buffer.hasScrollback &&
                terminal.buffer.lines.count > terminal.rows
        }
    }

    var userScrolling = false
    public func scroll (toPosition: Double)
    {
        userScrolling = true
        let oldPosition = terminal.buffer.yDisp
        
        let maxScrollback = terminal.buffer.lines.count - terminal.rows
        print ("maxScrollBack: \(maxScrollback)")
        var newScrollPosition = Int (Double (maxScrollback) * toPosition)
        
        if newScrollPosition < 0 {
            newScrollPosition = 0
        }
        if newScrollPosition > maxScrollback {
            newScrollPosition = maxScrollback
        }
        print ("newScrollpsitin: \(newScrollPosition)")
        
        if newScrollPosition != oldPosition {
            scrollTo(row: newScrollPosition)
        }
        userScrolling = false
    }
    
    public func pageUp()
    {
        scrollUp (lines: terminal.rows)
    }
    
    public func pageDown ()
    {
        scrollDown (lines: terminal.rows);
    }

    public func scrollUp (lines: Int)
    {
        let newPosition = max (terminal.buffer.yDisp - lines, 0)
        scrollTo (row: newPosition)
    }
    
    public func scrollDown (lines: Int)
    {
        let newPosition = max (0, min (terminal.buffer.yDisp + lines, terminal.buffer.lines.count - terminal.rows))
        scrollTo (row: newPosition)
    }

    var colors: [NSColor?] = Array.init(repeating: nil, count: 257)

    func mapColor (color: Int, isFg: Bool) -> NSColor
    {
        // The default color
        if color == Terminal.defaultColor {
            if isFg {
                return NSColor.textColor
            } else {
                return NSColor.textBackgroundColor
            }
        } else if color == Terminal.defaultInvertedColor {
            if isFg {
                return NSColor.textColor.inverseColor()
            } else {
                return NSColor.textBackgroundColor.inverseColor()
            }
        }

        if let c = colors [color] {
            return c
        }
        
        let tcolor = Color.defaultAnsiColors [color]

        let newColor = NSColor(calibratedRed: CGFloat (tcolor.red) / 255.0,
                                            green: CGFloat (tcolor.green) / 255.0,
                                             blue: CGFloat (tcolor.blue) / 255.0,
                                            alpha: 1.0)
        colors [color] = newColor
        return newColor
    }

    //
    // Given a vt100 attribute, return the NSAttributedString attributes used to render it
    //
    func getAttributes (_ attribute: Int32) -> [NSAttributedString.Key:Any]?
    {
        var bg = attribute & 0x1ff
        var fg = (attribute >> 9) & 0x1ff
        let flags = CharacterAttribute (attribute: attribute)
        
        if flags.contains(.inverse) {
            swap(&bg, &fg)
            
            if fg == Terminal.defaultColor {
                fg = Terminal.defaultInvertedColor
            }
            if bg == Terminal.defaultColor {
                bg = Terminal.defaultInvertedColor
            }
        }
        
        if let result = attributes [attribute] {
            return result
        }
        
        var font: NSFont
        if flags.contains (.bold){
            if flags.contains (.italic) {
                font = self.font.boldItalic
            } else {
                font = self.font.bold
            }
        } else if flags.contains (.italic) {
            font = self.font.italic
        } else {
            font = self.font.normal
        }
        
        let fgColor = mapColor (color: Int (fg), isFg: true)
        var nsattr: [NSAttributedString.Key:Any] = [
            .font: font,
            .foregroundColor: fgColor,
            .backgroundColor: mapColor (color: Int (bg), isFg: false)
        ]
        if flags.contains (.underline) {
            nsattr [.underlineColor] = fgColor
            nsattr [.underlineStyle] = NSUnderlineStyle.single.rawValue
        }
        if flags.contains (.crossedOut) {
            nsattr [.strikethroughStyle] = NSUnderlineStyle.single.rawValue
            nsattr [.strikethroughColor] = fgColor
        }
        attributes [attribute] = nsattr
        return nsattr
    }
    
    // Attribute dictionary, maps a console attribute (color, flags) to the corresponding dictionary of attributes for an NSAttributedString
    var attributes: [Int32: [NSAttributedString.Key:Any]] = [:]
    
    //
    // Given a line of text with attributes, returns the NSAttributedString, suitable to be drawn
    //
    func buildAttributedString (line: BufferLine, cols: Int, prefix: String = "") -> NSAttributedString
    {
        let res = NSMutableAttributedString ()
        var attr: Int32 = 0
        
        var str = prefix
        for col in 0..<cols {
            let ch: CharData = line[col]
            if col == 0 {
                attr = ch.attribute
            } else {
                if attr != ch.attribute {
                    res.append(NSAttributedString (string: str, attributes: getAttributes (attr)))
                    str = ""
                    attr = ch.attribute
                }
            }
            str.append(ch.code == 0 ? " " : ch.getCharacter())
        }
        res.append (NSAttributedString(string: str, attributes: getAttributes(attr)))
        return res
    }
    
    //
    // Updates the contents of the NSAttributedString buffer from the contents of the terminal.buffer character array
    //
    func fullBufferUpdate ()
    {
        let rows = terminal.rows
        if attrStrBuffer == nil {
            attrStrBuffer = CircularList<NSAttributedString> (maxLength: terminal.buffer.lines.maxLength)
            attrStrBuffer.makeEmpty = makeEmptyLine
        } else {
            if terminal.buffer.lines.maxLength > attrStrBuffer.maxLength {
                attrStrBuffer.maxLength = terminal.buffer.lines.maxLength
            }
        }
        
        let cols = terminal.cols
        for row in 0..<rows {
            attrStrBuffer [row] = buildAttributedString (line: terminal.buffer.lines [row], cols: cols, prefix: "")
        }
    }
    
    func makeEmptyLine (_ index: Int) -> NSAttributedString
    {
        let line = terminal.buffer.lines [index]
        return buildAttributedString(line: line, cols: terminal.cols, prefix: "")
    }
    
    func updateDisplay (notifyAccessibility: Bool)
    {
        updateCursorPosition ()

         guard let (rowStart, rowEnd) = terminal.getUpdateRange() else {
            return
        }
        
        terminal.clearUpdateRange ()
        
        let cols = terminal.cols
        let tb = terminal.buffer
        
        for row in rowStart...rowEnd {
            let line = terminal.buffer.lines [row + tb.yDisp]
            
            attrStrBuffer [row + tb.yDisp] = buildAttributedString (line: line, cols: cols, prefix: "")
        }
        
        //print ("Dirty is \(rowStart) to \(rowEnd)")
        // BROKWN:
        let baseLine = frame.height - cellDim.delta
        let region = CGRect (x: 0,
                             y: baseLine - (cellDim.height + CGFloat (rowEnd) * cellDim.height) + 2*cellDim.delta,
                             width: frame.width,
                             height: CGFloat ((rowEnd-rowStart+1))*cellDim.height + CGFloat (abs (cellDim.delta * 2)))
        
        //print ("Region: \(region)")
        setNeedsDisplay (region)
        pendingDisplay = false
        debug?.update()
        
        if (notifyAccessibility) {
            accessibility.invalidate ()
            NSAccessibility.post(element: self, notification: .valueChanged)
            NSAccessibility.post(element: self, notification: .selectedTextChanged)
        }
    }
    
    // TODO: Clip here
    override public func draw(_ dirtyRect: NSRect) {
        mapColor(color: Int(Terminal.defaultColor), isFg: false).set()
        bounds.fill()
    
        //print ("Dirty rect is: \(dirtyRect)")
        mapColor(color: Int(Terminal.defaultColor), isFg: true).set()
        guard let context = NSGraphicsContext.current?.cgContext else {
            return
        }
        context.saveGState()

        let maxRow = terminal.rows
        let yDisp = terminal.buffer.yDisp
        let baseLine = frame.height - cellDim.delta
        for row in 0..<maxRow {
            context.textPosition = CGPoint (x: 0, y: baseLine - (cellDim.height + CGFloat (row) * cellDim.height))
            let attrLine = attrStrBuffer[row + yDisp]
            // var dbg = NSAttributedString (string: "\(row)", attributes: getAttributes(CharData.defaultAttr))
            let ctline = CTLineCreateWithAttributedString(attrLine)
            CTLineDraw(ctline, context)
            context.drawPath(using: .fillStroke)
        }
        context.restoreGState()
    }
    
    func updateCursorPosition ()
    {
        let pos = getCaretPos (terminal.buffer.x, terminal.buffer.y)
        caretView.frame = CGRect (
            // -1 to pad outside the character a little bit
            x: pos.x - 1,
            // -2 to get the top of the selection to fit over the top of the text properly
            // and to align with the cursor
            y: pos.y + cellDim.delta,
            //Frame.Height - cellDim.height - ((terminal.Buffer.Y + terminal.Buffer.YBase - terminal.Buffer.YDisp) * cellDim.height - cellDim.delta - 2),
            // +2 to pad outside the character a little bit on the other side
            width: cellDim.width + 2,
            height: cellDim.height + 0);
    }

    func getCaretPos(_ x: Int, _ y: Int) -> (x: CGFloat, y: CGFloat)
    {
        let baseLine = frame.height - cellDim.delta
        let ip = (cellDim.height + CGFloat (y) * cellDim.height)
        let x_ = CGFloat (x) * cellDim.width
        
        let y_ = baseLine - ip
        return (x_, y_)
    }

    // Does not use a default argument and merge, because it is called back
    func updateDisplay ()
    {
        updateDisplay (notifyAccessibility: true)
        debug?.update()
        pendingDisplay = false
    }
    
    var pendingDisplay: Bool = false

    //
    // The code below is intended to not repaint too often, which can produce flicker, for example
    // when the user refreshes the display, and this repains the screen, as dispatch delivers data
    // in blocks of 1024 bytes, which is not enough to cover the whole screen, so this delays
    // the update for a 1/600th of a second.
    //
    // It is also cheap, so should be called when new data has been posted or received.
    func queuePendingDisplay ()
    {
        // throttle
        if !pendingDisplay {
            pendingDisplay = true
            DispatchQueue.main.asyncAfter(deadline: DispatchTime (uptimeNanoseconds: DispatchTime.now().uptimeNanoseconds + 16670000*2),
                                          execute: updateDisplay)
        }
    }

    // Sends data to the terminal emulator for interpretation
    func feed (byteArray: ArraySlice<UInt8>)
    {
        search.invalidate ()
        terminal.feed (buffer: byteArray)
        queuePendingDisplay ()
    }
    
    // Sends data to the terminal emulator for interpretation
    public func feed (text: String)
    {
        search.invalidate ()
        terminal.feed (text: text)
        queuePendingDisplay ()
    }

    public override func cursorUpdate(with event: NSEvent)
    {
        NSCursor.iBeam.set ()
    }

    func makeFirstResponder ()
    {
        window?.makeFirstResponder (self)
    }
    
    public override var frame: NSRect {
        get {
            return super.frame
        }
        set(newValue) {
            super.frame = newValue

            let newRows = Int (newValue.height / cellDim.height)
            let newCols = Int (newValue.width / cellDim.width)

            if newCols != terminal.cols || newRows != terminal.rows {
                terminal.resize (cols: newCols, rows: newRows)
                fullBufferUpdate ()
            }

            // make the selection view the entire visible portion of the view
            // we will mask the selected text that is visible to the user
            selectionView.frame = bounds
            scroller.frame = getScrollerFrame(frame)
            updateCursorPosition ()
            
            accessibility.invalidate ()
            search.invalidate ()

            delegate?.sizeChanged (source: self, newCols: newCols, newRows: newRows)
            
        }
    }

    /**
     * Triggers a resize of the underlying terminal to the desired columsn and rows
     */
    public func resize (cols: Int, rows: Int)
    {
        terminal.resize (cols: cols, rows: rows)
        sizeChanged(source: terminal)
        terminal.reset()
    }
    
    /**
     * Sends the specified slice of byte arrays to the program running under the terminal emulator
     * - Parameter data: the slice of an array to send to the client
     */
    public func send(data: ArraySlice<UInt8>) {
        ensureCaretIsVisible ()
        delegate?.send(source: self, data: data)
    }
    
    /**
     * Sends the specified string encoded at utf8 to the program running under the terminal emulator
     * - Parameter txt: the string to send to the client
     */
    public func send (txt: String) {
        let array = [UInt8] (txt.utf8)
        send (data: array[...])
    }
    
    /**
     * Sends the specified array of bytes to the program running under the terminal emulator
     * - Parameter bytes: the bytes to send to the client
     */
    public func send (_ bytes: [UInt8]) {
        send (data: (bytes)[...])
    }

    var _hasFocus = false
    public var hasFocus : Bool {
        get { _hasFocus }
        set(newValue) {
            _hasFocus = newValue
            caretView.focused = newValue
        }
    }
    
    func scrollTo (row: Int, notifyAccessibility: Bool = true)
    {
        if row != terminal.buffer.yDisp {
            
            terminal.buffer.yDisp = row
            
            // tell the terminal we want to refresh all the rows
            terminal.refresh (startRow: 0, endRow: terminal.rows)
            
            // do the display update
            updateDisplay (notifyAccessibility: notifyAccessibility)
            
            selectionView.notifyScrolled ()
            delegate?.scrolled (source: self, position: scrollPosition)
            updateScroller()
        }
    }
    
    func ensureCaretIsVisible ()
    {
        let realCaret = terminal.buffer.y + terminal.buffer.yBase
        let viewportEnd = terminal.buffer.yDisp + terminal.rows

        if realCaret >= viewportEnd || realCaret < terminal.buffer.yDisp {
            scrollTo (row: terminal.buffer.yBase);
        }
    }
    //
    // NSTextInputClient protocol implementation
    //
    public override func becomeFirstResponder() -> Bool {
        let response = super.becomeFirstResponder()
        if response {
            hasFocus = true
        }
        return response
    }

    public override func resignFirstResponder() -> Bool {
        let response = super.resignFirstResponder()
        if response {
            hasFocus = false
        }
        return response
    }
    
    public override var acceptsFirstResponder: Bool {
        get {
            return true
        }
    }

    //
    // We capture a handful of keydown events and pre-process those, and then let
    // interpretKeyEvents do the rest of the work, that includes text-insertion, and
    // keybinding mapping.
    //
    // That is why we do not handle things like the return key here, instead those are
    // handled by doCommand below.
    //
    // This currently handles the function keys here, but probably should be done in
    // doCommand/noop: - but more research needs to take place to figure out the priority
    // of those keys.
    //
    public override func keyDown(with event: NSEvent) {
        selection.active = false
        let eventFlags = event.modifierFlags
        
        // Handle Option-letter to send the ESC sequence plus the letter as expected by terminals
        if eventFlags.contains (.option) {
            if let rawCharacter = event.charactersIgnoringModifiers {
                send (EscapeSequences.CmdEsc)
                send (txt: rawCharacter)
            }
            return
        } else if eventFlags.contains (.control) {
            // Sends the control sequence
            if let ch = event.charactersIgnoringModifiers {
                let arr = [UInt8](ch.utf8)
                if arr.count == 1 {
                    let ch = Character (UnicodeScalar (arr [0]))
                    var value: UInt8
                    switch ch {
                    case "A"..."Z":
                        value = (ch.asciiValue! - 0x40 /* - 'A' + 1 */)
                    case "a"..."z":
                        value = (ch.asciiValue! - 0x60 /* - 'a' + 1 */)
                    case "\\":
                        value = 0x1c
                    case "_":
                        value = 0x1f
                    case "]":
                        value = 0x1d
                    case "[":
                        value = 0x1b
                    case "^":
                        value = 0x1e
                    case " ":
                        value = 0
                    default:
                        return
                    }
                    send ([value])
                    return
                }
            }
        } else if eventFlags.contains (.function) {
            if let str = event.charactersIgnoringModifiers {
                if let fs = str.unicodeScalars.first {
                    let c = Int (fs.value)
                    switch c {
                    case NSF1FunctionKey:
                        send (EscapeSequences.CmdF [0])
                    case NSF2FunctionKey:
                        send (EscapeSequences.CmdF [1])
                    case NSF3FunctionKey:
                        send (EscapeSequences.CmdF [2])
                    case NSF4FunctionKey:
                        send (EscapeSequences.CmdF [3])
                    case NSF5FunctionKey:
                        send (EscapeSequences.CmdF [4])
                    case NSF6FunctionKey:
                        send (EscapeSequences.CmdF [5])
                    case NSF7FunctionKey:
                        send (EscapeSequences.CmdF [6])
                    case NSF8FunctionKey:
                        send (EscapeSequences.CmdF [7])
                    case NSF9FunctionKey:
                        send (EscapeSequences.CmdF [8])
                    case NSF10FunctionKey:
                        send (EscapeSequences.CmdF [9])
                    case NSF11FunctionKey:
                        send (EscapeSequences.CmdF [10])
                    case NSF12FunctionKey:
                        send (EscapeSequences.CmdF [11])
                    case NSDeleteFunctionKey:
                        send (EscapeSequences.CmdDelKey)
//                    case NSUpArrowFunctionKey:
//                        send (EscapeSequences.MoveUpNormal)
//                    case NSDownArrowFunctionKey:
//                        send (EscapeSequences.MoveDownNormal)
//                    case NSLeftArrowFunctionKey:
//                        send (EscapeSequences.MoveLeftNormal)
//                    case NSRightArrowFunctionKey:
//                        send (EscapeSequences.MoveRightNormal)
                    case NSPageUpFunctionKey:
                        pageUp ();
                    case NSPageDownFunctionKey:
                        pageDown();
                    default:
                        interpretKeyEvents([event])
                    }
                }
            }
            return
        }

        interpretKeyEvents([event])
    }
    
    public override func doCommand(by selector: Selector) {
        switch selector {
        case #selector(insertNewline(_:)):
            send (EscapeSequences.CmdRet)
        case #selector(cancelOperation(_:)):
            send (EscapeSequences.CmdEsc)
        case #selector(deleteBackward(_:)):
            send ([0x7f])
        case #selector(moveUp(_:)):
            send (terminal.applicationCursor ? EscapeSequences.MoveUpApp : EscapeSequences.MoveUpNormal)
        case #selector(moveDown(_:)):
            send (terminal.applicationCursor ? EscapeSequences.MoveDownApp : EscapeSequences.MoveDownNormal)
        case #selector(moveLeft(_:)):
            send (terminal.applicationCursor ? EscapeSequences.MoveLeftApp : EscapeSequences.MoveLeftNormal)
        case #selector(moveRight(_:)):
            send (terminal.applicationCursor ? EscapeSequences.MoveRightApp : EscapeSequences.MoveRightNormal)
        case #selector(insertTab(_:)):
            send (EscapeSequences.CmdTab)
        case #selector(insertBacktab(_:)):
            send (EscapeSequences.CmdBackTab)
        case #selector(moveToBeginningOfLine(_:)):
            send (terminal.applicationCursor ? EscapeSequences.MoveHomeApp : EscapeSequences.MoveHomeNormal)
        case #selector(moveToEndOfLine(_:)):
            send (terminal.applicationCursor ? EscapeSequences.MoveEndApp : EscapeSequences.MoveEndNormal)
        case #selector(scrollPageUp(_:)):
            fallthrough
        case #selector(pageUp(_:)):
            if terminal.applicationCursor {
                send (EscapeSequences.CmdPageUp)
            } else {
                pageUp()
            }
        case #selector(scrollPageDown(_:)):
            fallthrough
        case #selector(pageDown(_:)):
            if terminal.applicationCursor {
                send (EscapeSequences.CmdPageDown)
            } else {
                pageDown()
            }
        case #selector(pageDownAndModifySelection(_:)):
            if terminal.applicationCursor {
                    // TODO: view should scroll one page up.
            } else {
                send (EscapeSequences.CmdPageDown)
            }
            break;
        default:
            print ("Unhandle selector \(selector)")
        }
    }

    // NSTextInputClient protocol implementation
    public func insertText(_ string: Any, replacementRange: NSRange) {
        if let str = string as? NSString {
            send (txt: str as String)
        }
        // TODO: I do not think we actually need this needsDisplay, the data fed should bubble this up
        needsDisplay = true
    }
    
    // NSTextInputClient protocol implementation
    public func setMarkedText(_ string: Any, selectedRange: NSRange, replacementRange: NSRange) {
        // nothing
    }
    
    // NSTextInputClient protocol implementation
    public func unmarkText() {
        // nothing
    }
    
    // NSTextInputClient protocol implementation
    public func selectedRange() -> NSRange {
        print ("selectedRange: This should return the actual range from the selection")
        
        // This means "no selection":
        return NSRange(location: NSNotFound, length: 0)
    }
    
    // NSTextInputClient protocol implementation
    public func markedRange() -> NSRange {
        print ("markedRange: This should return the actual range from the selection")
        
        // This means "no marked" - when we fix, we should address
        return NSRange(location: NSNotFound, length: 0)
    }
    
    // NSTextInputClient protocol implementation
    public func hasMarkedText() -> Bool {
        // print ("hasMarkedText: This should return the actual range from the selection")
        // TODO
        return false
    }
    
    // NSTextInputClient protocol implementation
    public func attributedSubstring(forProposedRange range: NSRange, actualRange: NSRangePointer?) -> NSAttributedString? {
        print ("Attribuetd string")
        return nil
    }
    
    // NSTextInputClient Protocol implementation
    public func validAttributesForMarkedText() -> [NSAttributedString.Key] {
        // TODO print ("validAttributesForMarkedText: This should return the actual range from the selection")
        return []
    }
    
    // NSTextInputClient protocol implementation
    public func firstRect(forCharacterRange range: NSRange, actualRange: NSRangePointer?) -> NSRect {
        actualRange?.pointee = range

        if let r = window?.convertToScreen(convert(caretView!.frame, to: nil)) {
            return r
        }
        
        return NSRect ()
    }
    
    // NSTextInputClient protocol implementation
    public func characterIndex(for point: NSPoint) -> Int {
        print ("characterIndex:for point: This should return the actual range from the selection")
        return NSNotFound
    }
    
    public func validateUserInterfaceItem(_ item: NSValidatedUserInterfaceItem) -> Bool {
        //print ("Validating selector: \(item.action)")
        switch item.action {
        case #selector(performTextFinderAction(_:)):
            if let fa = NSTextFinder.Action (rawValue: item.tag) {
                switch fa {
                case .showFindInterface:
                    return true
                case .showReplaceInterface:
                    return true
                case .hideReplaceInterface:
                    return true
                default:
                    return false
                }
            }
            return false
        case #selector(paste(_:)):
            return true
        case #selector(selectAll(_:)):
            return true
        case #selector(copy(_:)):
            return selection.active
        default:
            print ("Validating User Interface Item: \(item)")
            return false
        }
    }
    
    public func selectionChanged(source: Terminal) {
        if selection.active {
            if  selectionView.superview == nil {
                addSubview(selectionView)
            }
        } else {
            selectionView.removeFromSuperview()
        }
        selectionView.update()
    }

    func cut (sender: Any?) {}
        
    @objc
    public func paste(_ sender: Any)
    {
        let clipboard = NSPasteboard.general
        let text = clipboard.string(forType: .string)
        insertText(text ?? "", replacementRange: NSRange(location: 0, length: 0))
    }

    @objc
    public func copy(_ sender: Any)
    {
        // find the selected range of text in the buffer and put in the clipboard
        let str = selection.getSelectedText()
        
        let clipboard = NSPasteboard.general
        clipboard.clearContents()
        clipboard.setString(str, forType: .string)
    }

    public override func selectAll(_ sender: Any?)
    {
        selection.selectAll()
    }
    
    //func undo (sender: Any) {}
    //func redo (sender: Any) {}
    func zoomIn (sender: Any) {}
    func zoomOut (sender: Any) {}
    func zoomReset (sender: Any) {}
 
    // Returns the vt100 mouseflags
    func encodeMouseEvent (with event: NSEvent) -> Int
    {
        let flags = event.modifierFlags
        let isReleaseEvent = [NSEvent.EventType.leftMouseUp, .otherMouseUp, .rightMouseUp].contains(event.type)
        
        return terminal.encodeButton(button: event.buttonNumber, release: isReleaseEvent, shift: flags.contains(.shift), meta: flags.contains(.option), control: flags.contains(.control))
    }
    
    func calculateMouseHit (with event: NSEvent) -> Position
    {
        let point = convert(event.locationInWindow, from: nil)
        let col = Int (point.x / cellDim.width)
        let row = Int ((frame.height-point.y) / cellDim.height)
        return Position (col: col, row: row)
    }
    
    func sharedMouseEvent (with event: NSEvent)
    {
        let hit = calculateMouseHit(with: event)
        let buttonFlags = encodeMouseEvent(with: event)
        terminal.sendEvent(buttonFlags: buttonFlags, x: hit.col, y: hit.row)
    }
    
    var autoScrollDelta = 0
    // Callback from when the mouseDown autoscrolling timer goes off
    func scrollingTimerElapsed (source: Timer)
    {
        if autoScrollDelta == 0 {
            return
        }
        if autoScrollDelta < 0 {
            scrollUp(lines: autoScrollDelta * -1)
        } else {
            scrollUp(lines: autoScrollDelta)
        }
    }
    
    public override func mouseDown(with event: NSEvent) {
        super.mouseDown(with: event)

        if terminal.mouseMode.sendButtonPress() {
            sharedMouseEvent(with: event)
            return
        }

        let hit = calculateMouseHit(with: event)
#if DEBUG
        // print ("Down at col=\(hit.col) row=\(hit.row) count=\(event.clickCount) selection.active=\(selection.active) didSelectionDrag=\(didSelectionDrag) ")
        #endif

      switch event.clickCount {
        case 1:
          if selection.active == true {
            if event.modifierFlags.contains(.shift) {
              selection.shiftExtend(row: hit.row, col: hit.col)
            } else {
              selection.active = false
            }
          }
        case 2:
          selection.selectWordOrExpression(at: Position(col: hit.col, row: hit.row + terminal.buffer.yDisp), in: terminal.buffer)
        default:
          // 3 and higher
          selection.select(row: hit.row + terminal.buffer.yDisp)
      }
    }

    var didSelectionDrag: Bool = false
    public override func mouseUp(with event: NSEvent) {
        super.mouseUp(with: event)

        if terminal.mouseMode.sendButtonRelease() {
            sharedMouseEvent(with: event)
            return
        }

        let hit = calculateMouseHit(with: event)
        #if DEBUG
        print ("Up at col=\(hit.col) row=\(hit.row) count=\(event.clickCount) selection.active=\(selection.active) didSelectionDrag=\(didSelectionDrag) ")
        #endif

        didSelectionDrag = false
    }
    
    public override func mouseDragged(with event: NSEvent) {
        let hit = calculateMouseHit(with: event)
        if terminal.mouseMode.sendMotionEvent() {
            let flags = encodeMouseEvent(with: event)
            
            terminal.sendMotion(buttonFlags: flags, x: hit.col, y: hit.row)
            
            return
        }
        if terminal.mouseMode != .off {
            return
        }
        #if DEBUG
        // print ("Drag at col=\(hit.col) row=\(hit.row) active=\(selection.active)")
        #endif
        if selection.active {
            selection.dragExtend(row: hit.row, col: hit.col)
        } else {
            selection.startSelection(row: hit.row, col: hit.col)
        }
        didSelectionDrag = true
        autoScrollDelta = 0
        if selection.active {
            if hit.row <= 0 {
                autoScrollDelta = calcScrollingVelocity(delta: hit.row * -1) * -1
            } else if hit.row >= terminal.rows {
                autoScrollDelta = calcScrollingVelocity(delta: hit.row - terminal.rows)
            }
        }
    }
    
    public override func mouseMoved(with event: NSEvent) {
        // TODO: Add tracking area
        
        if terminal.mouseMode.sendMotionEvent() {
            let hit = calculateMouseHit(with: event)
            let flags = encodeMouseEvent(with: event)
            terminal.sendMotion(buttonFlags: flags, x: hit.col, y: hit.row)
        }
    }
    
    public override func scrollWheel(with event: NSEvent) {
        if event.deltaY == 0 {
            return
        }
        let velocity = calcScrollingVelocity(delta: Int (abs (event.deltaY)))
        if event.deltaY > 0 {
            scrollUp (lines: velocity)
        } else {
            scrollDown(lines: velocity)
        }
    }
    
    func calcScrollingVelocity (delta: Int) -> Int
    {
        if delta > 9 {
            return max (terminal.rows, 20)
        }
        if delta > 5 {
            return 10
        }
        if delta > 1 {
            return 3
        }
        return 1
    }
    
    public override func resetCursorRects() {
        addCursorRect(bounds, cursor: .iBeam)
    }
    
    // Terminal.Delegate method implementation
    public func isProcessTrusted() -> Bool {
        true
    }
    
    // Terminal.Delegate method implementation
    public func setTerminalIconTitle(source: Terminal, title: String) {
        //
    }
    
    // Terminal.Delegate method implementation
    public func windowCommand(source: Terminal, command: Terminal.WindowManipulationCommand) -> [UInt8]? {
        return nil
    }
}

#endif

private extension NSColor {
  func inverseColor() -> NSColor {
    guard let color = self.usingColorSpace(.deviceRGB) else {
      return self
    }

    var red: CGFloat = 0.0, green: CGFloat = 0.0, blue: CGFloat = 0.0, alpha: CGFloat = 1.0
    color.getRed(&red, green: &green, blue: &blue, alpha: &alpha)
    return NSColor(calibratedRed: 1.0 - red, green: 1.0 - green, blue: 1.0 - blue, alpha: alpha)
  }
}<|MERGE_RESOLUTION|>--- conflicted
+++ resolved
@@ -178,17 +178,11 @@
     
     func computeCellDimensions () -> CGRect
     {
-<<<<<<< HEAD
         // Get the ascent + descent + leading from the font, already scaled for the font's size
         let lineHeight: CGFloat = CTFontGetAscent(fontNormal!) + CTFontGetDescent(fontNormal!) + CTFontGetLeading(fontNormal!);
 
         let attributedString = NSAttributedString(string: "W", attributes: [NSAttributedString.Key.font: fontNormal!])
         let line = CTLineCreateWithAttributedString(attributedString)
-
-=======
-      let line = CTLineCreateWithAttributedString (NSAttributedString (string: "W", attributes: [NSAttributedString.Key.font: font.normal]))
-        
->>>>>>> 5b0488b3
         let bounds = CTLineGetBoundsWithOptions(line, .useOpticalBounds)
         cellDim = CellDimensions(width: bounds.width, height: lineHeight, delta: bounds.minY)
         return bounds
